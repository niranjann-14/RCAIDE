# Concorde.py
#
# Created:  Feb 2017, M. Vegh (created from data taken from concorde/concorde.py)
# Modified: Jul 2017, T. MacDonald
#           Aug 2018, T. MacDonald
#           Oct 2018, T. MacDonald
#           Nov 2018, T. MacDonald
#           Feb 2019, T. MacDonald

""" setup file for the Concorde 
"""

import numpy as np
import SUAVE
from SUAVE.Core import Units
from SUAVE.Core import Data, Container
from SUAVE.Methods.Propulsion.turbojet_sizing import turbojet_sizing
from SUAVE.Methods.Propulsion.turbofan_sizing import turbofan_sizing

def vehicle_setup():

    # ------------------------------------------------------------------
    #   Initialize the Vehicle
    # ------------------------------------------------------------------    
    
    vehicle = SUAVE.Vehicle()
    vehicle.tag = 'Concorde'    
    
    # ------------------------------------------------------------------
    #   Vehicle-level Properties
    # ------------------------------------------------------------------    

    # mass properties
    vehicle.mass_properties.max_takeoff     = 185000.   # kg
    vehicle.mass_properties.operating_empty = 78700.   # kg
    vehicle.mass_properties.takeoff         = 183000.   # kg, adjusted due to significant fuel burn on runway
    vehicle.mass_properties.cargo           = 1000.  * Units.kilogram   
        
    # envelope properties
<<<<<<< HEAD
    vehicle.envelope.ultimate_load          = 3.75
    vehicle.envelope.limit_load             = 2.5
                                            
    # basic parameters                      
    vehicle.reference_area                  = 358.25      
    vehicle.passengers                      = 100
    vehicle.systems.control                 = "fully powered" 
    vehicle.systems.accessories             = "long range"
    vehicle.maximum_cross_sectional_area    = 13.9
    vehicle.total_length                    = 61.66
=======
    vehicle.envelope.ultimate_load = 3.75
    vehicle.envelope.limit_load    = 2.5

    # basic parameters
    vehicle.reference_area               = 358.25      
    vehicle.passengers                   = 100
    vehicle.systems.control              = "fully powered" 
    vehicle.systems.accessories          = "long range"
    vehicle.maximum_cross_sectional_area = 13.9
    vehicle.total_length                 = 61.66
>>>>>>> 22ae1751
    
    
    # ------------------------------------------------------------------        
    #   Main Wing
    # ------------------------------------------------------------------        
    
    wing = SUAVE.Components.Wings.Main_Wing()
    wing.tag = 'main_wing'
    
<<<<<<< HEAD
    wing.aspect_ratio              = 1.83
    wing.sweeps.quarter_chord      = 59.5 * Units.deg
    wing.sweeps.leading_edge       = 66.5 * Units.deg
    wing.thickness_to_chord        = 0.03
    wing.taper                     = 0.
    wing.span_efficiency           = .95
=======
    wing.aspect_ratio            = 1.83
    wing.sweeps.quarter_chord    = 59.5 * Units.deg
    wing.sweeps.leading_edge     = 66.5 * Units.deg
    wing.thickness_to_chord      = 0.03
    wing.taper                   = 0.
    wing.span_efficiency         = .95
    
>>>>>>> 22ae1751
    wing.spans.projected           = 25.6    
    wing.chords.root               = 33.8
    wing.total_length              = 33.8
    wing.chords.tip                = 1.1
    wing.chords.mean_aerodynamic   = 18.4
    wing.areas.reference           = 358.25 
    wing.areas.wetted              = 601.
    wing.areas.exposed             = 326.5
    wing.areas.affected            = .6*wing.areas.reference
    wing.twists.root               = 0.0 * Units.degrees
    wing.twists.tip                = 0.0 * Units.degrees
    wing.origin                    = [14,0,-.8]
    wing.aerodynamic_center        = [35,0,0] 
    wing.vertical                  = False
    wing.symmetric                 = True
    wing.high_lift                 = True
    wing.vortex_lift               = True
    wing.high_mach                 = True
    wing.dynamic_pressure_ratio    = 1.0
    wing_airfoil                   = SUAVE.Components.Wings.Airfoils.Airfoil()
    # This airfoil is not a true Concorde airfoil
    wing_airfoil.coordinate_file   = '../Vehicles/NACA65-203.dat' 
    
    wing.append_airfoil(wing_airfoil)  
    
    # set root sweep with inner section
    segment = SUAVE.Components.Wings.Segment()
    segment.tag                   = 'section_1'
    segment.percent_span_location = 0.
    segment.twist                 = 0. * Units.deg
    segment.root_chord_percent    = 33.8/33.8
    segment.dihedral_outboard     = 0.
    segment.sweeps.quarter_chord  = 67. * Units.deg
    segment.thickness_to_chord    = 0.03
    segment.append_airfoil(wing_airfoil)
    wing.Segments.append(segment)
    
    # set section 2 start point
    segment = SUAVE.Components.Wings.Segment()
    segment.tag                   = 'section_2'
    segment.percent_span_location = 6.15/(25.6/2) + wing.Segments['section_1'].percent_span_location
    segment.twist                 = 0. * Units.deg
    segment.root_chord_percent    = 13.8/33.8
    segment.dihedral_outboard     = 0.
    segment.sweeps.quarter_chord  = 48. * Units.deg
    segment.thickness_to_chord    = 0.03
    segment.append_airfoil(wing_airfoil)
    wing.Segments.append(segment)
    
    
    # set section 3 start point
    segment = SUAVE.Components.Wings.Segment() 
    segment.tag                   = 'section_3'
    segment.percent_span_location = 5.95/(25.6/2) + wing.Segments['section_2'].percent_span_location
    segment.twist                 = 0. * Units.deg
    segment.root_chord_percent    = 4.4/33.8
    segment.dihedral_outboard     = 0.
    segment.sweeps.quarter_chord  = 71. * Units.deg 
    segment.thickness_to_chord    = 0.03
    segment.append_airfoil(wing_airfoil)
    wing.Segments.append(segment)  
    
    # set tip
    segment = SUAVE.Components.Wings.Segment() 
    segment.tag                   = 'tip'
    segment.percent_span_location = 1.
    segment.twist                 = 0. * Units.deg
    segment.root_chord_percent    = 1.1/33.8
    segment.dihedral_outboard     = 0.
    segment.sweeps.quarter_chord  = 0.
    segment.thickness_to_chord    = 0.03
    segment.append_airfoil(wing_airfoil)
    wing.Segments.append(segment)      
    
    # control surfaces -------------------------------------------
    control_surface                       = SUAVE.Components.Wings.Control_Surface() 
    control_surface.tag                   = 'flap'
    control_surface.function              = 'flap' 
    control_surface.span_fraction_start   = 0.15 
    control_surface.span_fraction_end     = 0.324    
    control_surface.deflection            = 1.0 * Units.deg
    control_surface.chord_fraction        = 0.19    
    wing.append_control_surface(control_surface)    
    
    control_surface                       = SUAVE.Components.Wings.Control_Surface() 
    control_surface.tag                   = 'slat'
    control_surface.function              = 'slat' 
    control_surface.span_fraction_start   = 0.324 
    control_surface.span_fraction_end     = 0.963     
    control_surface.deflection            = 1.0 * Units.deg
    control_surface.chord_fraction        = 0.1  	 
    wing.append_control_surface(control_surface)  
    
    
    # CG locations are approximate
    # Masses from http://www.concordesst.com/fuelsys.html
    fuel_tank = SUAVE.Components.Energy.Storages.Fuel_Tanks.Fuel_Tank()
    fuel_tank.tag                                  = 'tank_9'
    fuel_tank.mass_properties.center_of_gravity    = np.array([26.5,0,0])
    fuel_tank.mass_properties.fuel_mass_when_full  = 11096
    fuel_tank.fuel_type                            = SUAVE.Attributes.Propellants.Jet_A()
    wing.Fuel_Tanks.append(fuel_tank)
    
    fuel_tank = SUAVE.Components.Energy.Storages.Fuel_Tanks.Fuel_Tank()
    fuel_tank.tag                                  = 'tank_10'
    fuel_tank.mass_properties.center_of_gravity    = np.array([28.7,0,0])
    fuel_tank.mass_properties.fuel_mass_when_full  = 11943
    fuel_tank.fuel_type                            = SUAVE.Attributes.Propellants.Jet_A()
    wing.Fuel_Tanks.append(fuel_tank)
    
    fuel_tank = SUAVE.Components.Energy.Storages.Fuel_Tanks.Fuel_Tank()
    fuel_tank.tag                                  = 'tank_1_and_4'
    fuel_tank.mass_properties.center_of_gravity    = np.array([31.0,0,0])
    fuel_tank.mass_properties.fuel_mass_when_full  = 4198+4198
    fuel_tank.fuel_type                            = SUAVE.Attributes.Propellants.Jet_A()
    wing.Fuel_Tanks.append(fuel_tank)   
    
    fuel_tank = SUAVE.Components.Energy.Storages.Fuel_Tanks.Fuel_Tank()
    fuel_tank.tag                                  = 'tank_5_and_8'
    fuel_tank.mass_properties.center_of_gravity    = np.array([32.9,0,0])
    fuel_tank.mass_properties.fuel_mass_when_full  = 7200+12838
    fuel_tank.fuel_type                            = SUAVE.Attributes.Propellants.Jet_A()
    wing.Fuel_Tanks.append(fuel_tank)
    
    fuel_tank = SUAVE.Components.Energy.Storages.Fuel_Tanks.Fuel_Tank()
    fuel_tank.tag                                  = 'tank_6_and_7'
    fuel_tank.mass_properties.center_of_gravity    = np.array([37.4,0,0])
    fuel_tank.mass_properties.fuel_mass_when_full  = 11587+7405
    fuel_tank.fuel_type                            = SUAVE.Attributes.Propellants.Jet_A()
    wing.Fuel_Tanks.append(fuel_tank)
    
    fuel_tank = SUAVE.Components.Energy.Storages.Fuel_Tanks.Fuel_Tank()
    fuel_tank.tag                                  = 'tank_5A_and_7A'
    fuel_tank.mass_properties.center_of_gravity    = np.array([40.2,0,0])
    fuel_tank.mass_properties.fuel_mass_when_full  = 2225+2225
    fuel_tank.fuel_type                            = SUAVE.Attributes.Propellants.Jet_A()
    wing.Fuel_Tanks.append(fuel_tank)
    
    fuel_tank = SUAVE.Components.Energy.Storages.Fuel_Tanks.Fuel_Tank()
    fuel_tank.tag                                  = 'tank_2_and_3'
    fuel_tank.mass_properties.center_of_gravity    = np.array([40.2,0,0])
    fuel_tank.mass_properties.fuel_mass_when_full  = 4570+4570
    fuel_tank.fuel_type                            = SUAVE.Attributes.Propellants.Jet_A()
    wing.Fuel_Tanks.append(fuel_tank)    
    
    # add to vehicle
    vehicle.append_component(wing)
    
    
    # ------------------------------------------------------------------
    #   Vertical Stabilizer
    # ------------------------------------------------------------------
    
<<<<<<< HEAD
    wing = SUAVE.Components.Wings.Wing()
    wing.tag = 'vertical_stabilizer'   
=======
    wing = SUAVE.Components.Wings.Vertical_Tail()
    wing.tag = 'vertical_stabilizer'    
    
>>>>>>> 22ae1751
    wing.aspect_ratio            = 0.74      #
    wing.sweeps.quarter_chord    = 60 * Units.deg
    wing.thickness_to_chord      = 0.04
    wing.taper                   = 0.14
    wing.span_efficiency         = 0.9
    wing.spans.projected         = 6.0      #    
    wing.chords.root             = 14.5
    wing.total_length            = 14.5
    wing.chords.tip              = 2.7
    wing.chords.mean_aerodynamic = 8.66
    wing.areas.reference         = 33.91    #
    wing.areas.wetted            = 76. 
    wing.areas.exposed           = 38.
    wing.areas.affected          = 33.91
    wing.twists.root             = 0.0 * Units.degrees
    wing.twists.tip              = 0.0 * Units.degrees  
    wing.origin                  = [42.,0,1.]
    wing.aerodynamic_center      = [50,0,0]   
    wing.vertical                = True 
    wing.symmetric               = False
    wing.t_tail                  = False
    wing.high_mach               = True  
    wing.dynamic_pressure_ratio  = 1.0
    tail_airfoil = SUAVE.Components.Wings.Airfoils.Airfoil()
    # This airfoil is not a true Concorde airfoil
    tail_airfoil.coordinate_file = '../Vehicles/supersonic_tail.dat' 
    
    wing.append_airfoil(tail_airfoil)  

    # set root sweep with inner section
    segment = SUAVE.Components.Wings.Segment()
    segment.tag                   = 'section_1'
    segment.percent_span_location = 0.0
    segment.twist                 = 0. * Units.deg
    segment.root_chord_percent    = 14.5/14.5
    segment.dihedral_outboard     = 0.
    segment.sweeps.quarter_chord  = 63. * Units.deg
    segment.thickness_to_chord    = 0.04
    segment.append_airfoil(tail_airfoil)
    wing.Segments.append(segment)
    
    # set mid section start point
    segment = SUAVE.Components.Wings.Segment()
    segment.tag                   = 'section_2'
    segment.percent_span_location = 2.4/(6.0) + wing.Segments['section_1'].percent_span_location
    segment.twist                 = 0. * Units.deg
    segment.root_chord_percent    = 7.5/14.5
    segment.dihedral_outboard     = 0.
    segment.sweeps.quarter_chord  = 40. * Units.deg
    segment.thickness_to_chord    = 0.04
    segment.append_airfoil(tail_airfoil)
    wing.Segments.append(segment)
    
    # set tip
    segment = SUAVE.Components.Wings.Segment()
    segment.tag                   = 'tip'
    segment.percent_span_location = 1.
    segment.twist                 = 0. * Units.deg
    segment.root_chord_percent    = 2.7/14.5
    segment.dihedral_outboard     = 0.
    segment.sweeps.quarter_chord  = 0.
    segment.thickness_to_chord    = 0.04
    segment.append_airfoil(tail_airfoil)
    wing.Segments.append(segment)    
    
    # add to vehicle
    vehicle.append_component(wing)    


    # ------------------------------------------------------------------
    #  Fuselage
    # ------------------------------------------------------------------
    
    fuselage = SUAVE.Components.Fuselages.Fuselage()
<<<<<<< HEAD
    fuselage.tag                                 = 'fuselage'
    fuselage.seats_abreast                       = 4
    fuselage.seat_pitch                          = 1
    fuselage.fineness.nose                       = 4.3
    fuselage.fineness.tail                       = 6.4
    fuselage.lengths.total                       = 61.66  
    fuselage.width                               = 2.88
    fuselage.heights.maximum                     = 3.32    #
    fuselage.heights.maximum                     = 3.32    #
    fuselage.heights.at_quarter_length           = 3.32    #
    fuselage.heights.at_wing_root_quarter_chord  = 3.32    #
    fuselage.heights.at_three_quarters_length    = 3.32    #
    fuselage.areas.wetted                        = 442.
    fuselage.areas.front_projected               = 11.9
    fuselage.effective_diameter                  = 3.1
    fuselage.differential_pressure               = 7.4e4 * Units.pascal    # Maximum differential pressure 
    
    fuselage.OpenVSP_values                      = Data() # VSP uses degrees directly
    fuselage.OpenVSP_values.nose                 = Data()
    fuselage.OpenVSP_values.nose.top             = Data()
    fuselage.OpenVSP_values.nose.side            = Data()
    fuselage.OpenVSP_values.nose.top.angle       = 20.0
    fuselage.OpenVSP_values.nose.top.strength    = 0.75
    fuselage.OpenVSP_values.nose.side.angle      = 20.0
    fuselage.OpenVSP_values.nose.side.strength   = 0.75  
    fuselage.OpenVSP_values.nose.TB_Sym          = True
    fuselage.OpenVSP_values.nose.z_pos           = -.01
                                                 
    fuselage.OpenVSP_values.tail                 = Data()
    fuselage.OpenVSP_values.tail.top             = Data()
    fuselage.OpenVSP_values.tail.side            = Data()    
    fuselage.OpenVSP_values.tail.bottom          = Data()
    fuselage.OpenVSP_values.tail.top.angle       = 0.0
    fuselage.OpenVSP_values.tail.top.strength    = 0.0 
=======
    fuselage.tag = 'fuselage'
    
    fuselage.seats_abreast         = 4
    fuselage.seat_pitch            = 1
    
    fuselage.fineness.nose         = 4.3
    fuselage.fineness.tail         = 6.4
    
    fuselage.lengths.total         = 61.66  
    
    fuselage.width                 = 2.88
    
    fuselage.heights.maximum       = 3.32    #
    
    fuselage.heights.maximum       = 3.32    #
    fuselage.heights.at_quarter_length              = 3.32    #
    fuselage.heights.at_wing_root_quarter_chord     = 3.32    #
    fuselage.heights.at_three_quarters_length       = 3.32    #

    fuselage.areas.wetted          = 442.
    fuselage.areas.front_projected = 11.9
    
    
    fuselage.effective_diameter    = 3.1
    
    fuselage.differential_pressure = 7.4e4 * Units.pascal    # Maximum differential pressure 
    
    fuselage.OpenVSP_values = Data() # VSP uses degrees directly
    
    fuselage.OpenVSP_values.nose = Data()
    fuselage.OpenVSP_values.nose.top = Data()
    fuselage.OpenVSP_values.nose.side = Data()
    fuselage.OpenVSP_values.nose.top.angle = 20.0
    fuselage.OpenVSP_values.nose.top.strength = 0.75
    fuselage.OpenVSP_values.nose.side.angle = 20.0
    fuselage.OpenVSP_values.nose.side.strength = 0.75  
    fuselage.OpenVSP_values.nose.TB_Sym = True
    fuselage.OpenVSP_values.nose.z_pos = -.01
    
    fuselage.OpenVSP_values.tail = Data()
    fuselage.OpenVSP_values.tail.top = Data()
    fuselage.OpenVSP_values.tail.side = Data()    
    fuselage.OpenVSP_values.tail.bottom = Data()
    fuselage.OpenVSP_values.tail.top.angle = 0.0
    fuselage.OpenVSP_values.tail.top.strength = 0.0 
>>>>>>> 22ae1751
    
    # CG locations are approximate
    # Masses from http://www.concordesst.com/fuelsys.html
    fuel_tank = SUAVE.Components.Energy.Storages.Fuel_Tanks.Fuel_Tank()
    fuel_tank.tag                                  = 'tank_11'
    fuel_tank.mass_properties.center_of_gravity    = np.array([49.8,0,0])
    fuel_tank.mass_properties.fuel_mass_when_full  = 10415
    fuel_tank.fuel_type                            = SUAVE.Attributes.Propellants.Jet_A()
    fuselage.Fuel_Tanks.append(fuel_tank)     
    
    # add to vehicle
    vehicle.append_component(fuselage)
    
        
    # ------------------------------------------------------------------
    #   Turbojet Network
    # ------------------------------------------------------------------    
    
    # instantiate the gas turbine network
    turbojet = SUAVE.Components.Energy.Networks.Turbojet_Super()
    turbojet.tag = 'turbojet'
    
    # setup
    turbojet.number_of_engines = 4.0
    turbojet.engine_length     = 12.0
    turbojet.nacelle_diameter  = 1.3
    turbojet.inlet_diameter    = 1.1
    turbojet.areas             = Data()
    turbojet.areas.wetted      = 120./turbojet.number_of_engines
    turbojet.origin            = [[37.,6.,-1.3],[37.,5.3,-1.3],[37.,-5.3,-1.3],[37.,-6.,-1.3]]
    
    # working fluid
    turbojet.working_fluid = SUAVE.Attributes.Gases.Air()
    
    
    # ------------------------------------------------------------------
    #   Component 1 - Ram
    
    # to convert freestream static to stagnation quantities
    
    # instantiate
    ram = SUAVE.Components.Energy.Converters.Ram()
    ram.tag = 'ram'
    
    # add to the network
    turbojet.append(ram)


    # ------------------------------------------------------------------
    #  Component 2 - Inlet Nozzle
    
    # instantiate
    inlet_nozzle = SUAVE.Components.Energy.Converters.Compression_Nozzle()
    inlet_nozzle.tag = 'inlet_nozzle'
    # setup
    inlet_nozzle.polytropic_efficiency = 1.0
    inlet_nozzle.pressure_ratio        = 1.0
    inlet_nozzle.pressure_recovery     = 0.94
    # add to network
    turbojet.append(inlet_nozzle)
    
    
    # ------------------------------------------------------------------
    #  Component 3 - Low Pressure Compressor
    
    # instantiate 
    compressor = SUAVE.Components.Energy.Converters.Compressor()    
    compressor.tag = 'low_pressure_compressor'
    # setup
    compressor.polytropic_efficiency = 0.88
    compressor.pressure_ratio        = 3.1   
    # add to network
    turbojet.append(compressor)

    
    # ------------------------------------------------------------------
    #  Component 4 - High Pressure Compressor
    
    # instantiate
    compressor = SUAVE.Components.Energy.Converters.Compressor()    
    compressor.tag = 'high_pressure_compressor'
    # setup
    compressor.polytropic_efficiency = 0.88
    compressor.pressure_ratio        = 5.0  
    # add to network
    turbojet.append(compressor)


    # ------------------------------------------------------------------
    #  Component 5 - Low Pressure Turbine
    
    # instantiate
    turbine = SUAVE.Components.Energy.Converters.Turbine()   
    turbine.tag='low_pressure_turbine'
    # setup
    turbine.mechanical_efficiency = 0.99
    turbine.polytropic_efficiency = 0.89
    # add to network
    turbojet.append(turbine)
    
      
    # ------------------------------------------------------------------
    #  Component 6 - High Pressure Turbine
    
    # instantiate
    turbine = SUAVE.Components.Energy.Converters.Turbine()   
    turbine.tag='high_pressure_turbine'
    # setup
    turbine.mechanical_efficiency = 0.99
    turbine.polytropic_efficiency = 0.87
    # add to network
    turbojet.append(turbine)
      
    
    # ------------------------------------------------------------------
    #  Component 7 - Combustor
    
    # instantiate    
    combustor = SUAVE.Components.Energy.Converters.Combustor()   
    combustor.tag = 'combustor'
    # setup
    combustor.efficiency                = 0.94
    combustor.alphac                    = 1.0     
    combustor.turbine_inlet_temperature = 1440.
    combustor.pressure_ratio            = 0.92
    combustor.fuel_data                 = SUAVE.Attributes.Propellants.Jet_A()    
    # add to network
    turbojet.append(combustor)
    
    # ------------------------------------------------------------------
    #  Afterburner
    
    # instantiate    
    afterburner = SUAVE.Components.Energy.Converters.Combustor()   
    afterburner.tag = 'afterburner'
    # setup
    afterburner.efficiency                = 0.9
    afterburner.alphac                    = 1.0     
    afterburner.turbine_inlet_temperature = 1500
    afterburner.pressure_ratio            = 1.0
    afterburner.fuel_data                 = SUAVE.Attributes.Propellants.Jet_A()    
    # add to network
    turbojet.append(afterburner)    

    
    # ------------------------------------------------------------------
    #  Component 8 - Core Nozzle
    
    # instantiate
    nozzle = SUAVE.Components.Energy.Converters.Supersonic_Nozzle()   
    nozzle.tag = 'core_nozzle'
    # setup
    nozzle.pressure_recovery     = 0.95
    nozzle.pressure_ratio        = 1.   
    # add to network
    turbojet.append(nozzle)
    
    
    # ------------------------------------------------------------------
    #Component 10 : thrust (to compute the thrust)
    thrust = SUAVE.Components.Energy.Processes.Thrust()       
    thrust.tag ='compute_thrust'
    #total design thrust (includes all the engines)
    thrust.total_design             = 40000. * Units.lbf
 
    # Note: Sizing builds the propulsor. It does not actually set the size of the turbojet
    #design sizing conditions
    altitude      = 60000.0*Units.ft
    mach_number   = 2.02
    isa_deviation = 0.    
    
    # add to network
    turbojet.thrust = thrust

    #size the turbojet
    turbojet_sizing(turbojet,mach_number,altitude)   
    
    # add  gas turbine network gt_engine to the vehicle
    vehicle.append_component(turbojet)      
    
    # ------------------------------------------------------------------
    #   Vehicle Definition Complete
    # ------------------------------------------------------------------
    

    return vehicle


# ----------------------------------------------------------------------
#   Define the Configurations
# ---------------------------------------------------------------------

def configs_setup(vehicle):
    
    # ------------------------------------------------------------------
    #   Initialize Configurations
    # ------------------------------------------------------------------
    
    configs = SUAVE.Components.Configs.Config.Container()
    
    base_config = SUAVE.Components.Configs.Config(vehicle)
    base_config.tag = 'base'
    configs.append(base_config)
    
    # ------------------------------------------------------------------
    #   Cruise Configuration
    # ------------------------------------------------------------------
    
    config = SUAVE.Components.Configs.Config(base_config)
    config.tag = 'cruise'
    
    configs.append(config)
    
    # ------------------------------------------------------------------
    #   Afterburner Climb Configuration
    # ------------------------------------------------------------------
    
    config = SUAVE.Components.Configs.Config(base_config)
    config.tag = 'climb'
    
    config.propulsors.turbojet.afterburner_active = True
    
    configs.append(config)    
    
    
    # ------------------------------------------------------------------
    #   Takeoff Configuration
    # ------------------------------------------------------------------
    
    config = SUAVE.Components.Configs.Config(base_config)
    config.tag = 'takeoff'
    
<<<<<<< HEAD
    config.wings['main_wing'].control_surfaces.flap.deflection = 0. * Units.deg
    config.wings['main_wing'].control_surfaces.slat.deflection = 0. * Units.deg
    
=======
>>>>>>> 22ae1751
    config.V2_VS_ratio = 1.21
    config.maximum_lift_coefficient = 2.
    
    config.propulsors.turbojet.afterburner_active = True
    
    configs.append(config)
    
    
    # ------------------------------------------------------------------
    #   Landing Configuration
    # ------------------------------------------------------------------

    config = SUAVE.Components.Configs.Config(base_config)
    config.tag = 'landing'
    
    config.wings['main_wing'].flaps_angle = 0. * Units.deg
    config.wings['main_wing'].slats_angle = 0. * Units.deg

    config.Vref_VS_ratio = 1.23
    config.maximum_lift_coefficient = 2.
    
    configs.append(config)
    
    # done!
    return configs<|MERGE_RESOLUTION|>--- conflicted
+++ resolved
@@ -13,7 +13,9 @@
 import numpy as np
 import SUAVE
 from SUAVE.Core import Units
-from SUAVE.Core import Data, Container
+from SUAVE.Core import (
+    Data, Container,
+)
 from SUAVE.Methods.Propulsion.turbojet_sizing import turbojet_sizing
 from SUAVE.Methods.Propulsion.turbofan_sizing import turbofan_sizing
 
@@ -26,29 +28,18 @@
     vehicle = SUAVE.Vehicle()
     vehicle.tag = 'Concorde'    
     
+    
     # ------------------------------------------------------------------
     #   Vehicle-level Properties
     # ------------------------------------------------------------------    
 
     # mass properties
-    vehicle.mass_properties.max_takeoff     = 185000.   # kg
-    vehicle.mass_properties.operating_empty = 78700.   # kg
-    vehicle.mass_properties.takeoff         = 183000.   # kg, adjusted due to significant fuel burn on runway
-    vehicle.mass_properties.cargo           = 1000.  * Units.kilogram   
+    vehicle.mass_properties.max_takeoff               = 185000.   # kg
+    vehicle.mass_properties.operating_empty           = 78700.   # kg
+    vehicle.mass_properties.takeoff                   = 183000.   # kg, adjusted due to significant fuel burn on runway
+    vehicle.mass_properties.cargo                     = 1000.  * Units.kilogram   
         
     # envelope properties
-<<<<<<< HEAD
-    vehicle.envelope.ultimate_load          = 3.75
-    vehicle.envelope.limit_load             = 2.5
-                                            
-    # basic parameters                      
-    vehicle.reference_area                  = 358.25      
-    vehicle.passengers                      = 100
-    vehicle.systems.control                 = "fully powered" 
-    vehicle.systems.accessories             = "long range"
-    vehicle.maximum_cross_sectional_area    = 13.9
-    vehicle.total_length                    = 61.66
-=======
     vehicle.envelope.ultimate_load = 3.75
     vehicle.envelope.limit_load    = 2.5
 
@@ -59,7 +50,6 @@
     vehicle.systems.accessories          = "long range"
     vehicle.maximum_cross_sectional_area = 13.9
     vehicle.total_length                 = 61.66
->>>>>>> 22ae1751
     
     
     # ------------------------------------------------------------------        
@@ -69,14 +59,6 @@
     wing = SUAVE.Components.Wings.Main_Wing()
     wing.tag = 'main_wing'
     
-<<<<<<< HEAD
-    wing.aspect_ratio              = 1.83
-    wing.sweeps.quarter_chord      = 59.5 * Units.deg
-    wing.sweeps.leading_edge       = 66.5 * Units.deg
-    wing.thickness_to_chord        = 0.03
-    wing.taper                     = 0.
-    wing.span_efficiency           = .95
-=======
     wing.aspect_ratio            = 1.83
     wing.sweeps.quarter_chord    = 59.5 * Units.deg
     wing.sweeps.leading_edge     = 66.5 * Units.deg
@@ -84,27 +66,33 @@
     wing.taper                   = 0.
     wing.span_efficiency         = .95
     
->>>>>>> 22ae1751
     wing.spans.projected           = 25.6    
+    
     wing.chords.root               = 33.8
     wing.total_length              = 33.8
     wing.chords.tip                = 1.1
     wing.chords.mean_aerodynamic   = 18.4
+    
     wing.areas.reference           = 358.25 
     wing.areas.wetted              = 601.
     wing.areas.exposed             = 326.5
     wing.areas.affected            = .6*wing.areas.reference
+    
     wing.twists.root               = 0.0 * Units.degrees
     wing.twists.tip                = 0.0 * Units.degrees
+    
     wing.origin                    = [14,0,-.8]
     wing.aerodynamic_center        = [35,0,0] 
+    
     wing.vertical                  = False
     wing.symmetric                 = True
     wing.high_lift                 = True
     wing.vortex_lift               = True
     wing.high_mach                 = True
+    
     wing.dynamic_pressure_ratio    = 1.0
-    wing_airfoil                   = SUAVE.Components.Wings.Airfoils.Airfoil()
+    
+    wing_airfoil = SUAVE.Components.Wings.Airfoils.Airfoil()
     # This airfoil is not a true Concorde airfoil
     wing_airfoil.coordinate_file   = '../Vehicles/NACA65-203.dat' 
     
@@ -159,75 +147,55 @@
     segment.append_airfoil(wing_airfoil)
     wing.Segments.append(segment)      
     
-    # control surfaces -------------------------------------------
-    control_surface                       = SUAVE.Components.Wings.Control_Surface() 
-    control_surface.tag                   = 'flap'
-    control_surface.function              = 'flap' 
-    control_surface.span_fraction_start   = 0.15 
-    control_surface.span_fraction_end     = 0.324    
-    control_surface.deflection            = 1.0 * Units.deg
-    control_surface.chord_fraction        = 0.19    
-    wing.append_control_surface(control_surface)    
-    
-    control_surface                       = SUAVE.Components.Wings.Control_Surface() 
-    control_surface.tag                   = 'slat'
-    control_surface.function              = 'slat' 
-    control_surface.span_fraction_start   = 0.324 
-    control_surface.span_fraction_end     = 0.963     
-    control_surface.deflection            = 1.0 * Units.deg
-    control_surface.chord_fraction        = 0.1  	 
-    wing.append_control_surface(control_surface)  
-    
-    
     # CG locations are approximate
     # Masses from http://www.concordesst.com/fuelsys.html
     fuel_tank = SUAVE.Components.Energy.Storages.Fuel_Tanks.Fuel_Tank()
-    fuel_tank.tag                                  = 'tank_9'
+    fuel_tank.tag                  = 'tank_9'
     fuel_tank.mass_properties.center_of_gravity    = np.array([26.5,0,0])
     fuel_tank.mass_properties.fuel_mass_when_full  = 11096
-    fuel_tank.fuel_type                            = SUAVE.Attributes.Propellants.Jet_A()
+    fuel_tank.fuel_type            = SUAVE.Attributes.Propellants.Jet_A()
     wing.Fuel_Tanks.append(fuel_tank)
     
     fuel_tank = SUAVE.Components.Energy.Storages.Fuel_Tanks.Fuel_Tank()
-    fuel_tank.tag                                  = 'tank_10'
+    fuel_tank.tag                  = 'tank_10'
     fuel_tank.mass_properties.center_of_gravity    = np.array([28.7,0,0])
     fuel_tank.mass_properties.fuel_mass_when_full  = 11943
-    fuel_tank.fuel_type                            = SUAVE.Attributes.Propellants.Jet_A()
+    fuel_tank.fuel_type            = SUAVE.Attributes.Propellants.Jet_A()
     wing.Fuel_Tanks.append(fuel_tank)
     
     fuel_tank = SUAVE.Components.Energy.Storages.Fuel_Tanks.Fuel_Tank()
-    fuel_tank.tag                                  = 'tank_1_and_4'
+    fuel_tank.tag                  = 'tank_1_and_4'
     fuel_tank.mass_properties.center_of_gravity    = np.array([31.0,0,0])
     fuel_tank.mass_properties.fuel_mass_when_full  = 4198+4198
-    fuel_tank.fuel_type                            = SUAVE.Attributes.Propellants.Jet_A()
+    fuel_tank.fuel_type            = SUAVE.Attributes.Propellants.Jet_A()
     wing.Fuel_Tanks.append(fuel_tank)   
     
     fuel_tank = SUAVE.Components.Energy.Storages.Fuel_Tanks.Fuel_Tank()
-    fuel_tank.tag                                  = 'tank_5_and_8'
+    fuel_tank.tag                  = 'tank_5_and_8'
     fuel_tank.mass_properties.center_of_gravity    = np.array([32.9,0,0])
     fuel_tank.mass_properties.fuel_mass_when_full  = 7200+12838
-    fuel_tank.fuel_type                            = SUAVE.Attributes.Propellants.Jet_A()
+    fuel_tank.fuel_type            = SUAVE.Attributes.Propellants.Jet_A()
     wing.Fuel_Tanks.append(fuel_tank)
     
     fuel_tank = SUAVE.Components.Energy.Storages.Fuel_Tanks.Fuel_Tank()
-    fuel_tank.tag                                  = 'tank_6_and_7'
+    fuel_tank.tag                  = 'tank_6_and_7'
     fuel_tank.mass_properties.center_of_gravity    = np.array([37.4,0,0])
     fuel_tank.mass_properties.fuel_mass_when_full  = 11587+7405
-    fuel_tank.fuel_type                            = SUAVE.Attributes.Propellants.Jet_A()
+    fuel_tank.fuel_type            = SUAVE.Attributes.Propellants.Jet_A()
     wing.Fuel_Tanks.append(fuel_tank)
     
     fuel_tank = SUAVE.Components.Energy.Storages.Fuel_Tanks.Fuel_Tank()
-    fuel_tank.tag                                  = 'tank_5A_and_7A'
+    fuel_tank.tag                  = 'tank_5A_and_7A'
     fuel_tank.mass_properties.center_of_gravity    = np.array([40.2,0,0])
     fuel_tank.mass_properties.fuel_mass_when_full  = 2225+2225
-    fuel_tank.fuel_type                            = SUAVE.Attributes.Propellants.Jet_A()
+    fuel_tank.fuel_type            = SUAVE.Attributes.Propellants.Jet_A()
     wing.Fuel_Tanks.append(fuel_tank)
     
     fuel_tank = SUAVE.Components.Energy.Storages.Fuel_Tanks.Fuel_Tank()
-    fuel_tank.tag                                  = 'tank_2_and_3'
+    fuel_tank.tag                  = 'tank_2_and_3'
     fuel_tank.mass_properties.center_of_gravity    = np.array([40.2,0,0])
     fuel_tank.mass_properties.fuel_mass_when_full  = 4570+4570
-    fuel_tank.fuel_type                            = SUAVE.Attributes.Propellants.Jet_A()
+    fuel_tank.fuel_type            = SUAVE.Attributes.Propellants.Jet_A()
     wing.Fuel_Tanks.append(fuel_tank)    
     
     # add to vehicle
@@ -238,37 +206,40 @@
     #   Vertical Stabilizer
     # ------------------------------------------------------------------
     
-<<<<<<< HEAD
-    wing = SUAVE.Components.Wings.Wing()
-    wing.tag = 'vertical_stabilizer'   
-=======
     wing = SUAVE.Components.Wings.Vertical_Tail()
     wing.tag = 'vertical_stabilizer'    
     
->>>>>>> 22ae1751
     wing.aspect_ratio            = 0.74      #
     wing.sweeps.quarter_chord    = 60 * Units.deg
     wing.thickness_to_chord      = 0.04
     wing.taper                   = 0.14
     wing.span_efficiency         = 0.9
+    
     wing.spans.projected         = 6.0      #    
+
     wing.chords.root             = 14.5
     wing.total_length            = 14.5
     wing.chords.tip              = 2.7
     wing.chords.mean_aerodynamic = 8.66
+    
     wing.areas.reference         = 33.91    #
     wing.areas.wetted            = 76. 
     wing.areas.exposed           = 38.
     wing.areas.affected          = 33.91
+    
     wing.twists.root             = 0.0 * Units.degrees
     wing.twists.tip              = 0.0 * Units.degrees  
+    
     wing.origin                  = [42.,0,1.]
-    wing.aerodynamic_center      = [50,0,0]   
+    wing.aerodynamic_center      = [50,0,0]    
+    
     wing.vertical                = True 
     wing.symmetric               = False
     wing.t_tail                  = False
-    wing.high_mach               = True  
+    wing.high_mach               = True     
+    
     wing.dynamic_pressure_ratio  = 1.0
+    
     tail_airfoil = SUAVE.Components.Wings.Airfoils.Airfoil()
     # This airfoil is not a true Concorde airfoil
     tail_airfoil.coordinate_file = '../Vehicles/supersonic_tail.dat' 
@@ -320,42 +291,6 @@
     # ------------------------------------------------------------------
     
     fuselage = SUAVE.Components.Fuselages.Fuselage()
-<<<<<<< HEAD
-    fuselage.tag                                 = 'fuselage'
-    fuselage.seats_abreast                       = 4
-    fuselage.seat_pitch                          = 1
-    fuselage.fineness.nose                       = 4.3
-    fuselage.fineness.tail                       = 6.4
-    fuselage.lengths.total                       = 61.66  
-    fuselage.width                               = 2.88
-    fuselage.heights.maximum                     = 3.32    #
-    fuselage.heights.maximum                     = 3.32    #
-    fuselage.heights.at_quarter_length           = 3.32    #
-    fuselage.heights.at_wing_root_quarter_chord  = 3.32    #
-    fuselage.heights.at_three_quarters_length    = 3.32    #
-    fuselage.areas.wetted                        = 442.
-    fuselage.areas.front_projected               = 11.9
-    fuselage.effective_diameter                  = 3.1
-    fuselage.differential_pressure               = 7.4e4 * Units.pascal    # Maximum differential pressure 
-    
-    fuselage.OpenVSP_values                      = Data() # VSP uses degrees directly
-    fuselage.OpenVSP_values.nose                 = Data()
-    fuselage.OpenVSP_values.nose.top             = Data()
-    fuselage.OpenVSP_values.nose.side            = Data()
-    fuselage.OpenVSP_values.nose.top.angle       = 20.0
-    fuselage.OpenVSP_values.nose.top.strength    = 0.75
-    fuselage.OpenVSP_values.nose.side.angle      = 20.0
-    fuselage.OpenVSP_values.nose.side.strength   = 0.75  
-    fuselage.OpenVSP_values.nose.TB_Sym          = True
-    fuselage.OpenVSP_values.nose.z_pos           = -.01
-                                                 
-    fuselage.OpenVSP_values.tail                 = Data()
-    fuselage.OpenVSP_values.tail.top             = Data()
-    fuselage.OpenVSP_values.tail.side            = Data()    
-    fuselage.OpenVSP_values.tail.bottom          = Data()
-    fuselage.OpenVSP_values.tail.top.angle       = 0.0
-    fuselage.OpenVSP_values.tail.top.strength    = 0.0 
-=======
     fuselage.tag = 'fuselage'
     
     fuselage.seats_abreast         = 4
@@ -401,15 +336,14 @@
     fuselage.OpenVSP_values.tail.bottom = Data()
     fuselage.OpenVSP_values.tail.top.angle = 0.0
     fuselage.OpenVSP_values.tail.top.strength = 0.0 
->>>>>>> 22ae1751
     
     # CG locations are approximate
     # Masses from http://www.concordesst.com/fuelsys.html
     fuel_tank = SUAVE.Components.Energy.Storages.Fuel_Tanks.Fuel_Tank()
-    fuel_tank.tag                                  = 'tank_11'
+    fuel_tank.tag                  = 'tank_11'
     fuel_tank.mass_properties.center_of_gravity    = np.array([49.8,0,0])
     fuel_tank.mass_properties.fuel_mass_when_full  = 10415
-    fuel_tank.fuel_type                            = SUAVE.Attributes.Propellants.Jet_A()
+    fuel_tank.fuel_type            = SUAVE.Attributes.Propellants.Jet_A()
     fuselage.Fuel_Tanks.append(fuel_tank)     
     
     # add to vehicle
@@ -456,10 +390,12 @@
     # instantiate
     inlet_nozzle = SUAVE.Components.Energy.Converters.Compression_Nozzle()
     inlet_nozzle.tag = 'inlet_nozzle'
+    
     # setup
     inlet_nozzle.polytropic_efficiency = 1.0
     inlet_nozzle.pressure_ratio        = 1.0
     inlet_nozzle.pressure_recovery     = 0.94
+    
     # add to network
     turbojet.append(inlet_nozzle)
     
@@ -470,9 +406,11 @@
     # instantiate 
     compressor = SUAVE.Components.Energy.Converters.Compressor()    
     compressor.tag = 'low_pressure_compressor'
+
     # setup
     compressor.polytropic_efficiency = 0.88
-    compressor.pressure_ratio        = 3.1   
+    compressor.pressure_ratio        = 3.1    
+    
     # add to network
     turbojet.append(compressor)
 
@@ -483,9 +421,11 @@
     # instantiate
     compressor = SUAVE.Components.Energy.Converters.Compressor()    
     compressor.tag = 'high_pressure_compressor'
+    
     # setup
     compressor.polytropic_efficiency = 0.88
     compressor.pressure_ratio        = 5.0  
+    
     # add to network
     turbojet.append(compressor)
 
@@ -496,9 +436,11 @@
     # instantiate
     turbine = SUAVE.Components.Energy.Converters.Turbine()   
     turbine.tag='low_pressure_turbine'
+    
     # setup
     turbine.mechanical_efficiency = 0.99
     turbine.polytropic_efficiency = 0.89
+    
     # add to network
     turbojet.append(turbine)
     
@@ -509,9 +451,11 @@
     # instantiate
     turbine = SUAVE.Components.Energy.Converters.Turbine()   
     turbine.tag='high_pressure_turbine'
+
     # setup
     turbine.mechanical_efficiency = 0.99
     turbine.polytropic_efficiency = 0.87
+    
     # add to network
     turbojet.append(turbine)
       
@@ -522,12 +466,14 @@
     # instantiate    
     combustor = SUAVE.Components.Energy.Converters.Combustor()   
     combustor.tag = 'combustor'
+    
     # setup
     combustor.efficiency                = 0.94
     combustor.alphac                    = 1.0     
     combustor.turbine_inlet_temperature = 1440.
     combustor.pressure_ratio            = 0.92
     combustor.fuel_data                 = SUAVE.Attributes.Propellants.Jet_A()    
+    
     # add to network
     turbojet.append(combustor)
     
@@ -537,12 +483,14 @@
     # instantiate    
     afterburner = SUAVE.Components.Energy.Converters.Combustor()   
     afterburner.tag = 'afterburner'
+    
     # setup
     afterburner.efficiency                = 0.9
     afterburner.alphac                    = 1.0     
     afterburner.turbine_inlet_temperature = 1500
     afterburner.pressure_ratio            = 1.0
     afterburner.fuel_data                 = SUAVE.Attributes.Propellants.Jet_A()    
+    
     # add to network
     turbojet.append(afterburner)    
 
@@ -553,9 +501,11 @@
     # instantiate
     nozzle = SUAVE.Components.Energy.Converters.Supersonic_Nozzle()   
     nozzle.tag = 'core_nozzle'
+    
     # setup
     nozzle.pressure_recovery     = 0.95
     nozzle.pressure_ratio        = 1.   
+    
     # add to network
     turbojet.append(nozzle)
     
@@ -564,6 +514,7 @@
     #Component 10 : thrust (to compute the thrust)
     thrust = SUAVE.Components.Energy.Processes.Thrust()       
     thrust.tag ='compute_thrust'
+    
     #total design thrust (includes all the engines)
     thrust.total_design             = 40000. * Units.lbf
  
@@ -634,12 +585,6 @@
     config = SUAVE.Components.Configs.Config(base_config)
     config.tag = 'takeoff'
     
-<<<<<<< HEAD
-    config.wings['main_wing'].control_surfaces.flap.deflection = 0. * Units.deg
-    config.wings['main_wing'].control_surfaces.slat.deflection = 0. * Units.deg
-    
-=======
->>>>>>> 22ae1751
     config.V2_VS_ratio = 1.21
     config.maximum_lift_coefficient = 2.
     
