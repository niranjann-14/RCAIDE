--- conflicted
+++ resolved
@@ -15,19 +15,11 @@
 
 import SUAVE
 from SUAVE.Core import Units
-<<<<<<< HEAD
-
-import numpy as np
-import pylab as plt
-import copy, time
-from SUAVE.Plots.Mission_Plots import * 
-=======
 from SUAVE.Plots.Mission_Plots import *  
 import matplotlib.pyplot as plt  
 import numpy as np  
 import copy, time
 
->>>>>>> 22ae1751
 from SUAVE.Core import (
 Data, Container,
 )
@@ -89,11 +81,7 @@
 
     # plt the old results
     plot_mission(results)
-<<<<<<< HEAD
-    #plot_mission(old_results)
-=======
     plot_mission(old_results,'k-')
->>>>>>> 22ae1751
     plt.show()
     
 
@@ -255,7 +243,7 @@
     segment.altitude_start = 0.0   * Units.km
     segment.altitude_end   = 3.048 * Units.km
     segment.air_speed      = 250.0 * Units.knots
-    segment.throttle       = 1.0
+    segment.throttle       = 1.0        
 
     # add to misison
     mission.append_segment(segment)
@@ -280,9 +268,9 @@
 
     # dummy for post process script
     segment.climb_rate   = 0.1
-
+    
     ones_row = segment.state.ones_row
-    segment.state.unknowns.body_angle = ones_row(1) * 2. * Units.deg
+    segment.state.unknowns.body_angle = ones_row(1) * 2. * Units.deg     
 
     # add to mission
     mission.append_segment(segment)
@@ -410,27 +398,6 @@
 #   Plot Mission
 # ----------------------------------------------------------------------
 
-<<<<<<< HEAD
-def plot_mission(results):
-
-    # Plot Flight Conditions 
-    plot_flight_conditions(results)
-    
-    # Plot Aerodynamic Forces 
-    plot_aerodynamic_forces(results)
-    
-    # Plot Aerodynamic Coefficients 
-    plot_aerodynamic_coefficients(results)
-    
-    # Drag Components
-    plot_drag_components(results)
-    
-    # Plot Altitude, sfc, vehicle weight 
-    plot_altitude_sfc_weight(results)
-    
-    # Plot Velocities 
-    plot_aircraft_velocities(results) 
-=======
 def plot_mission(results,line_style='bo-'):
 
     plot_altitude_sfc_weight(results, line_style) 
@@ -442,7 +409,6 @@
     plot_aircraft_velocities(results, line_style)
     
     plot_drag_components(results, line_style)
->>>>>>> 22ae1751
 
     return
 
