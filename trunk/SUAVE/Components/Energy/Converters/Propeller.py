## @ingroup Components-Energy-Converters
# Propeller.py
#
# Created:  Jun 2014, E. Botero
# Modified: Jan 2016, T. MacDonald
#           Feb 2019, M. Vegh            

# ----------------------------------------------------------------------
#  Imports
# ----------------------------------------------------------------------

# package imports
import numpy as np
from SUAVE.Components.Energy.Energy_Component import Energy_Component
from SUAVE.Methods.Aerodynamics.XFOIL.compute_airfoil_polars import compute_airfoil_polars
from SUAVE.Core import Data
import scipy.optimize as opt

from SUAVE.Methods.Geometry.Three_Dimensional \
     import angles_to_dcms, orientation_product, orientation_transpose

from warnings import warn

import numpy as np
import matplotlib
import matplotlib.pyplot as plt
import matplotlib.cm as cm


# ----------------------------------------------------------------------
#  Propeller Class
# ----------------------------------------------------------------------    
## @ingroup Components-Energy-Converters
class Propeller(Energy_Component):
    """This is a propeller component.
    
    Assumptions:
    None
    Source:
    None
    """     
    def __defaults__(self):
        """This sets the default values for the component to function.
        Assumptions:
        None
        Source:
        N/A
        Inputs:
        None
        Outputs:
        None
        Properties Used:
        None
<<<<<<< HEAD
        """
        self.number_blades       = 0.0
        self.tip_radius          = 0.0
        self.hub_radius          = 0.0
        self.twist_distribution  = 0.0
        self.chord_distribution  = 0.0
        self.mid_chord_aligment  = 0.0
        self.thrust_angle        = 0.0
        self.radius_distribution = None
        self.ducted              = False
        self.tag                 = 'Propeller'


=======
        """         
        self.number_blades            = 0.0
        self.tip_radius               = 0.0
        self.hub_radius               = 0.0
        self.twist_distribution       = 0.0
        self.chord_distribution       = 0.0
        self.mid_chord_aligment       = 0.0
        self.thrust_angle             = 0.0
        self.induced_hover_velocity   = 0.0
        self.airfoil_sections         = None
        self.airfoil_section_location = None
        self.radius_distribution      = None
        self.ducted                   = False
        self.tag                      = 'Propeller'
        
>>>>>>> 703f506c
    def spin(self,conditions):
        """Analyzes a propeller given geometry and operating conditions.
        Assumptions:
        per source
        Source:
        Qprop theory document
        Inputs:
        self.inputs.omega            [radian/s]
        conditions.freestream.
          density                    [kg/m^3]
          dynamic_viscosity          [kg/(m-s)]
          speed_of_sound             [m/s]
          temperature                [K]
        conditions.frames.
          body.transform_to_inertial (rotation matrix)
          inertial.velocity_vector   [m/s]
        conditions.propulsion.
          throttle                   [-]
        Outputs:
        conditions.propulsion.acoustic_outputs.
          number_sections            [-]
          r0                         [m]
          airfoil_chord              [m]
          blades_number              [-]
          propeller_diameter         [m]
          drag_coefficient           [-]
          lift_coefficient           [-]
          omega                      [radian/s]
          velocity                   [m/s]
          thrust                     [N]
          power                      [W]
          mid_chord_aligment         [m] (distance from the mid chord to the line axis out of the center of the blade)
        conditions.propulsion.etap   [-]
        thrust                       [N]
        torque                       [Nm]
        power                        [W]
        Cp                           [-] (coefficient of power)
        Properties Used:
        self. 
          number_blades              [-]
          tip_radius                 [m]
          hub_radius                 [m]
          twist_distribution         [radians]
          chord_distribution         [m]
          mid_chord_aligment         [m] (distance from the mid chord to the line axis out of the center of the blade)
        self.thrust_angle            [radians]
        """         
           
        #Unpack    
        B      = self.number_blades
        R      = self.tip_radius
        Rh     = self.hub_radius
        beta   = self.twist_distribution
        c      = self.chord_distribution
<<<<<<< HEAD
=======
        Vi     = self.induced_hover_velocity 
>>>>>>> 703f506c
        omega1 = self.inputs.omega
        a_sec  = self.airfoil_sections        
        a_secl = self.airfoil_section_location
        rho    = conditions.freestream.density[:,0,None]
        mu     = conditions.freestream.dynamic_viscosity[:,0,None]
        Vv     = conditions.frames.inertial.velocity_vector
        a      = conditions.freestream.speed_of_sound[:,0,None]
        T      = conditions.freestream.temperature[:,0,None]
        theta  = self.thrust_angle
        tc     = .12 # Thickness to chord
        
        BB     = B*B
        BBB    = BB*B
            
        # Velocity in the Body frame
        T_body2inertial = conditions.frames.body.transform_to_inertial
        T_inertial2body = orientation_transpose(T_body2inertial)
        V_body = orientation_product(T_inertial2body,Vv)
        
        # Velocity transformed to the propulsor frame with flag for tilt rotor
        if np.isscalar(theta):
            body2thrust   = np.array([[np.cos(theta), 0., np.sin(theta)],[0., 1., 0.], [-np.sin(theta), 0., np.cos(theta)]])
            T_body2thrust = orientation_transpose(np.ones_like(T_body2inertial[:])*body2thrust)
        else:
            body2thrust = np.zeros((len(theta),3,3))
            for i in range(len(theta)):
                body2thrust[i,:,:] = [[np.cos(theta[i][0]), 0., np.sin(theta[i][0])],[0., 1., 0.], [-np.sin(theta[i][0]), 0., np.cos(theta[i][0])]]
            T_body2thrust      = orientation_transpose(body2thrust)
       
        V_thrust      = orientation_product(T_body2thrust,V_body)
        
        # Now just use the aligned velocity
        V = V_thrust[:,0,None]
        
        nu    = mu/rho
        tol   = 1e-5 # Convergence tolerance
        
        omega = omega1*1.0
        omega = np.abs(omega)
        
        #Things that don't change with iteration
        N       = len(c) # Number of stations     
        
        if  a_sec != None and a_secl != None:
            airfoil_polars = Data()
            # check dimension of section  
            dim_sec = len(a_secl)
            if dim_sec != N:
                raise AssertionError("Number of sections not equal to number of stations")
            # compute airfoil polars for airfoils 
            airfoil_data = compute_airfoil_polars(self,conditions, a_sec)
            airfoil_cl     = airfoil_data.cl_polars 
            airfoil_cd     = airfoil_data.cd_polars 
            aoa_sweep      = airfoil_data.aoa_sweep 
            
            # test plot 
            fig = plt.figure()         
            axes = fig.add_subplot(1,2,1)
            axes.plot(aoa_sweep, airfoil_cl[1,:],'b-')
            axes.set_ylabel('Cl')
            axes.set_xlabel('AoA (deg)')
            axes.legend(loc='lower right') 
            axes.grid(True)     
        
            axes = fig.add_subplot(1,2,2)
            axes.plot(aoa_sweep , airfoil_cd[1,:],'b-')
            axes.set_ylabel('Cd')
            axes.set_xlabel('AoA (deg)')  
            axes.grid(True)  
            plt.show()
            
        
        if self.radius_distribution is None:
            chi0    = Rh/R   # Where the propeller blade actually starts
            chi     = np.linspace(chi0,1,N+1)  # Vector of nondimensional radii
            chi     = chi[0:N]
        
        else:
            chi = self.radius_distribution
        
        
        lamda   = V/(omega*R)              # Speed ratio
        r       = chi*R                    # Radial coordinate
        pi      = np.pi
        pi2     = pi*pi
        x       = r*np.multiply(omega,1/V) # Nondimensional distance
        n       = omega/(2.*pi)            # Cycles per second
        J       = V/(2.*R*n)    
        sigma   = np.multiply(B*c,1./(2.*pi*r))          
    

        # Include externally-induced velocity at the disk for hover
        if V.all() == 0:
            ua = Vi
        else:
            ua = 0.0 
        ut = 0.0
        
        omegar = np.outer(omega,r)
        Ua = np.outer((V + ua),np.ones_like(r))
        Ut = omegar - ut
        U  = np.sqrt(Ua*Ua + Ut*Ut)
        
        #Things that will change with iteration
        size = (len(a),N)
    
        #Setup a Newton iteration
        psi    = np.ones(size)
        psiold = np.zeros(size)
        diff   = 1.
        
        ii = 0
        broke = False
        while (diff>tol):
            sin_psi = np.sin(psi)
            cos_psi = np.cos(psi)
            Wa      = 0.5*Ua + 0.5*U*sin_psi
            Wt      = 0.5*Ut + 0.5*U*cos_psi   
            #va     = Wa - Ua
            vt      = Ut - Wt
            alpha   = beta - np.arctan2(Wa,Wt)
            W       = (Wa*Wa + Wt*Wt)**0.5
            Ma      = (W)/a #a is the speed of sound
            
            #if np.any(Ma> 1.0):
                #warn('Propeller blade tips are supersonic.', Warning)
            
            lamdaw = r*Wa/(R*Wt)
            
            # Limiter to keep from Nan-ing
            lamdaw[lamdaw<0.] = 0.
            
            f            = (B/2.)*(1.-r/R)/lamdaw
            piece        = np.exp(-f)
            arccos_piece = np.arccos(piece)
            F            = 2.*arccos_piece/pi
            Gamma        = vt*(4.*pi*r/B)*F*(1.+(4.*lamdaw*R/(pi*B*r))*(4.*lamdaw*R/(pi*B*r)))**0.5
            
            if  a_sec != None and a_secl != None:
                # Estimate Cl and Cd from AERODAS Prediction 
                Cl = np.zeros(N+1)
                Cd = np.zeros(N+1)
                for section_no in range(N+1):
                    Cl[section_no] = np.interp(alpha[section_no]  , aoa_sweep , airfoil_cl[a_secl[section_no],:])  
                    Cd[section_no]  = np.interp(alpha[section_no] , aoa_sweep , airfoil_cd[a_secl[section_no],:])  
            else:
               # Estimate Cl max
                Re         = (W*c)/nu 
                Cl_max_ref = -0.0009*tc**3 + 0.0217*tc**2 - 0.0442*tc + 0.7005
                Re_ref     = 9.*10**6      
                Cl1maxp    = Cl_max_ref * ( Re / Re_ref ) **0.1
                
                # Ok, from the airfoil data, given Re, Ma, alpha we need to find Cl
                Cl = 2.*pi*alpha
                
                # By 90 deg, it's totally stalled.
                Cl[Cl>Cl1maxp]  = Cl1maxp[Cl>Cl1maxp] # This line of code is what changed the regression testing
                Cl[alpha>=pi/2] = 0.
                
            # Scale for Mach, this is Karmen_Tsien
            Cl[Ma[:,:]<1.] = Cl[Ma[:,:]<1.]/((1-Ma[Ma[:,:]<1.]*Ma[Ma[:,:]<1.])**0.5+((Ma[Ma[:,:]<1.]*Ma[Ma[:,:]<1.])/(1+(1-Ma[Ma[:,:]<1.]*Ma[Ma[:,:]<1.])**0.5))*Cl[Ma<1.]/2)
            
            # If the blade segments are supersonic, don't scale
            Cl[Ma[:,:]>=1.] = Cl[Ma[:,:]>=1.] 
            
            Rsquiggly = Gamma - 0.5*W*c*Cl
            
            #An analytical derivative for dR_dpsi, this is derived by taking a derivative of the above equations
            #This was solved symbolically in Matlab and exported        
            f_wt_2 = 4*Wt*Wt
            f_wa_2 = 4*Wa*Wa
            Ucospsi  = U*cos_psi
            Usinpsi  = U*sin_psi
            Utcospsi = Ut*cos_psi
            Uasinpsi = Ua*sin_psi
            
            UapUsinpsi = (Ua + Usinpsi)
            utpUcospsi = (Ut + Ucospsi)
            
            utpUcospsi2 = utpUcospsi*utpUcospsi
            UapUsinpsi2 = UapUsinpsi*UapUsinpsi
            
            dR_dpsi = ((4.*U*r*arccos_piece*sin_psi*((16.*UapUsinpsi2)/(BB*pi2*f_wt_2) + 1.)**(0.5))/B - 
                       (pi*U*(Ua*cos_psi - Ut*sin_psi)*(beta - np.arctan((Wa+Wa)/(Wt+Wt))))/(2.*(f_wt_2 + f_wa_2)**(0.5))
                       + (pi*U*(f_wt_2 +f_wa_2)**(0.5)*(U + Utcospsi  +  Uasinpsi))/(2.*(f_wa_2/(f_wt_2) + 1.)*utpUcospsi2)
                       - (4.*U*piece*((16.*UapUsinpsi2)/(BB*pi2*f_wt_2) + 1.)**(0.5)*(R - r)*(Ut/2. - 
                      (Ucospsi)/2.)*(U + Utcospsi + Uasinpsi ))/(f_wa_2*(1. - np.exp(-(B*(Wt+Wt)*(R - 
                       r))/(r*(Wa+Wa))))**(0.5)) + (128.*U*r*arccos_piece*(Wa+Wa)*(Ut/2. - (Ucospsi)/2.)*(U + 
                       Utcospsi  + Uasinpsi ))/(BBB*pi2*utpUcospsi*utpUcospsi2*((16.*f_wa_2)/(BB*pi2*f_wt_2) + 1.)**(0.5))) 
            
            dR_dpsi[np.isnan(dR_dpsi)] = 0.1
                      
            dpsi   = -Rsquiggly/dR_dpsi
            psi    = psi + dpsi
            diff   = np.max(abs(psiold-psi))
            psiold = psi
            
            # If its really not going to converge
            if np.any(psi>(pi*85.0/180.)) and np.any(dpsi>0.0):
                broke = True
                break
                
            ii+=1
                
            if ii>2000:
                broke = True
                break
        
        if  a_sec == None and a_secl == None:
            #There is also RE scaling
            #This is an atrocious fit of DAE51 data at RE=50k for Cd
            Cdval = (0.108*(Cl*Cl*Cl*Cl)-0.2612*(Cl*Cl*Cl)+0.181*(Cl*Cl)-0.0139*Cl+0.0278)*((50000./Re)**0.2)
            Cdval[alpha>=pi/2] = 2.
            
            #More Cd scaling from Mach from AA241ab notes for turbulent skin friction
            Tw_Tinf = 1. + 1.78*(Ma*Ma)
            Tp_Tinf = 1. + 0.035*(Ma*Ma) + 0.45*(Tw_Tinf-1.)
            Tp      = (Tp_Tinf)*T
            Rp_Rinf = (Tp_Tinf**2.5)*(Tp+110.4)/(T+110.4)
            
            Cd = ((1/Tp_Tinf)*(1/Rp_Rinf)**0.2)*Cdval 
        
        epsilon  = Cd/Cl
        epsilon[epsilon==np.inf] = 10. 
        deltar   = (r[1]-r[0])
        thrust   = rho*B*(np.sum(Gamma*(Wt-epsilon*Wa)*deltar,axis=1)[:,None])
        torque   = rho*B*np.sum(Gamma*(Wa+epsilon*Wt)*r*deltar,axis=1)[:,None]
        power    = torque*omega       

        D        = 2*R
        Cp       = power/(rho*(n*n*n)*(D*D*D*D*D))

        #thrust[conditions.propulsion.throttle[:,0] <=0.0] = 0.0
        #power[conditions.propulsion.throttle[:,0]  <=0.0] = 0.0
        
        thrust[omega1<0.0] = - thrust[omega1<0.0]

        etap     = V*thrust/power     
        
        conditions.propulsion.etap = etap
        
        # store data
        results_conditions = Data      
        acoustic_outputs   = results_conditions(
            n_blades                  = B,
            R                         = R,
            D                         = D,
            number_sections           = N,
            radius_distribution       = np.linspace(Rh ,R, N),
            chord_distribution        = c,     
            twist_distribution        = beta,            
            r0                        = r,
            thrust_angle              = theta,
            speed_of_sound            = conditions.freestream.speed_of_sound,
            density                   = conditions.freestream.density,
            velocity                  = Vv,            
            drag_coefficient          = Cd,
            lift_coefficient          = Cl,       
            omega                     = omega,     
            
            blade_dT_dR               = -rho*(Gamma*(Wt-epsilon*Wa)),   
            blade_dT_dr               = -rho*(Gamma*(Wt-epsilon*Wa))*R,  
            blade_T_distribution      = -rho*(Gamma*(Wt-epsilon*Wa))*deltar, 
            blade_T                   = -thrust/B,  
            
            blade_dQ_dR               = -rho*(Gamma*(Wa+epsilon*Wt)*r), 
            blade_dQ_dr               = -rho*(Gamma*(Wa+epsilon*Wt)*r)*R,
            blade_Q_distribution      = -rho*(Gamma*(Wa+epsilon*Wt)*r)*deltar,
            blade_Q                   = -torque/B,           
            
            power                     = -power,
            
            mid_chord_aligment        = self.mid_chord_aligment,
            max_thickness_distribution= self.max_thickness_distribution 
        )
        
        
        return thrust, torque, power, Cp, acoustic_outputs, etap
    
    

    def spin_variable_pitch(self,conditions):
        """ Analyzes a propeller given geometry and operating conditions
                 
                 Inputs:
                     hub radius
                     tip radius
                     rotation rate
                     freestream velocity
                     number of blades
                     number of stations
                     chord distribution
                     twist distribution
                     airfoil data
       
                 Outputs:
                     Power coefficient
                     Thrust coefficient
                     
                 Assumptions:
                     Based on Qprop Theory document
       
           """
           
        #Unpack    
        B       = self.number_blades
        R       = self.tip_radius
        Rh      = self.hub_radius        
        beta_in = self.twist_distribution
        c       = self.chord_distribution
        Vi      = self.induced_hover_velocity 
        omega1  = self.inputs.omega
        rho     = conditions.freestream.density[:,0,None]
        mu      = conditions.freestream.dynamic_viscosity[:,0,None]
        Vv      = conditions.frames.inertial.velocity_vector
        a       = conditions.freestream.speed_of_sound[:,0,None]
        T       = conditions.freestream.temperature[:,0,None]
        theta   = self.thrust_angle
        tc      = .12 # Thickness to chord
        beta_c  = conditions.propulsion.pitch_command
        ducted  = self.ducted
        
        beta   = beta_in + beta_c
        
        BB     = B*B
        BBB    = BB*B
            
        # Velocity in the Body frame
        T_body2inertial = conditions.frames.body.transform_to_inertial
        T_inertial2body = orientation_transpose(T_body2inertial)
        V_body = orientation_product(T_inertial2body,Vv)
        
        # Velocity transformed to the propulsor frame with flag for tilt rotor
        if np.isscalar(theta):
            body2thrust   = np.array([[np.cos(theta), 0., np.sin(theta)],[0., 1., 0.], [-np.sin(theta), 0., np.cos(theta)]])
            T_body2thrust = orientation_transpose(np.ones_like(T_body2inertial[:])*body2thrust)
        else:
            body2thrust = np.zeros((len(theta),3,3))
            for i in range(len(theta)):
                body2thrust[i,:,:] = [[np.cos(theta[i][0]), 0., np.sin(theta[i][0])],[0., 1., 0.], [-np.sin(theta[i][0]), 0., np.cos(theta[i][0])]]
            T_body2thrust      = orientation_transpose(body2thrust)
       
        V_thrust      = orientation_product(T_body2thrust,V_body)
        
        # Now just use the aligned velocity
        V = V_thrust[:,0,None]        
        
        nu    = mu/rho
        tol   = 1e-6 # Convergence tolerance
        
        omega = omega1*1.0
        omega = np.abs(omega)
           
        ######
        # Enter airfoil data in a better way, there is currently Re and Ma scaling from DAE51 data
        ######

        #Things that don't change with iteration
        N       = len(c) # Number of stations
        
        if self.radius_distribution is None:
            chi0    = Rh/R   # Where the propeller blade actually starts
            chi     = np.linspace(chi0,1,N+1)  # Vector of nondimensional radii
            chi     = chi[0:N]
        
        else:
            chi = self.radius_distribution
        
        
        lamda   = V/(omega*R)              # Speed ratio
        r       = chi*R                    # Radial coordinate
        pi      = np.pi
        pi2     = pi*pi
        x       = r*np.multiply(omega,1/V) # Nondimensional distance
        n       = omega/(2.*pi)            # Cycles per second
        J       = V/(2.*R*n)    
<<<<<<< HEAD
        sigma   = np.multiply(B*c,1./(2.*pi*r))
=======
        sigma   = np.multiply(B*c,1./(2.*pi*r))          
>>>>>>> 703f506c
    
        # Include externally-induced velocity at the disk for hover
        if V.all() == 0:
            ua = Vi
        else:
            ua = 0.0 
        ut = 0.0
        
        omegar = np.outer(omega,r)
        Ua = np.outer((V + ua),np.ones_like(r))
        Ut = omegar - ut
        U  = np.sqrt(Ua*Ua + Ut*Ut)
        
        #Things that will change with iteration
        size = (len(a),N)
    
        #Setup a Newton iteration
        psi    = np.ones(size)*0.5
        psiold = np.zeros(size)
        diff   = 1.
        
        ii = 0
        broke = False
        while (diff>tol):
            sin_psi = np.sin(psi)
            cos_psi = np.cos(psi)
            Wa      = 0.5*Ua + 0.5*U*sin_psi
            Wt      = 0.5*Ut + 0.5*U*cos_psi   
            #va     = Wa - Ua
            vt      = Ut - Wt
            alpha   = beta - np.arctan2(Wa,Wt)
            W       = (Wa*Wa + Wt*Wt)**0.5
            Ma      = (W)/a #a is the speed of sound
            
            #if np.any(Ma> 1.0):
                #warn('Propeller blade tips are supersonic.', Warning)
            
            lamdaw = r*Wa/(R*Wt)
            
            # Limiter to keep from Nan-ing
            lamdaw[lamdaw<0.] = 0.
            
            f            = (B/2.)*(1.-r/R)/lamdaw
            piece        = np.exp(-f)
            arccos_piece = np.arccos(piece)
            F            = 2.*arccos_piece/pi
            Gamma        = vt*(4.*pi*r/B)*F*(1.+(4.*lamdaw*R/(pi*B*r))*(4.*lamdaw*R/(pi*B*r)))**0.5
            
            # Estimate Cl max
            Re         = (W*c)/nu 
            Cl_max_ref = -0.0009*tc**3 + 0.0217*tc**2 - 0.0442*tc + 0.7005
            Re_ref     = 9.*10**6      
            Cl1maxp    = Cl_max_ref * ( Re / Re_ref ) **0.1
<<<<<<< HEAD
=======
            
            # Ok, from the airfoil data, given Re, Ma, alpha we need to find Cl
            Cl = 2.*pi*alpha
>>>>>>> 703f506c
            
            #Ok, from the airfoil data, given Re, Ma, alpha we need to find Cl
            Cl = 2.*pi*alpha
        
            # By 90 deg, it's totally stalled.
            Cl[Cl>Cl1maxp]  = Cl1maxp[Cl>Cl1maxp] # This line of code is what changed the regression testing
            Cl[alpha>=pi/2] = 0.
        
            # Scale for Mach, this is Karmen_Tsien
            Cl[Ma[:,:]<1.] = Cl[Ma[:,:]<1.]/((1-Ma[Ma[:,:]<1.]*Ma[Ma[:,:]<1.])**0.5+((Ma[Ma[:,:]<1.]*Ma[Ma[:,:]<1.])/(1+(1-Ma[Ma[:,:]<1.]*Ma[Ma[:,:]<1.])**0.5))*Cl[Ma<1.]/2)
        
            # If the blade segments are supersonic, don't scale
            Cl[Ma[:,:]>=1.] = Cl[Ma[:,:]>=1.] 
        
            Rsquiggly = Gamma - 0.5*W*c*Cl
            
            #An analytical derivative for dR_dpsi, this is derived by taking a derivative of the above equations
            #This was solved symbolically in Matlab and exported        
            f_wt_2 = 4*Wt*Wt
            f_wa_2 = 4*Wa*Wa
            Ucospsi  = U*cos_psi
            Usinpsi  = U*sin_psi
            Utcospsi = Ut*cos_psi
            Uasinpsi = Ua*sin_psi
            
            UapUsinpsi = (Ua + Usinpsi)
            utpUcospsi = (Ut + Ucospsi)
            
            utpUcospsi2 = utpUcospsi*utpUcospsi
            UapUsinpsi2 = UapUsinpsi*UapUsinpsi
            
            dR_dpsi = ((4.*U*r*arccos_piece*sin_psi*((16.*UapUsinpsi2)/(BB*pi2*f_wt_2) + 1.)**(0.5))/B - 
                       (pi*U*(Ua*cos_psi - Ut*sin_psi)*(beta - np.arctan((Wa+Wa)/(Wt+Wt))))/(2.*(f_wt_2 + f_wa_2)**(0.5))
                       + (pi*U*(f_wt_2 +f_wa_2)**(0.5)*(U + Utcospsi  +  Uasinpsi))/(2.*(f_wa_2/(f_wt_2) + 1.)*utpUcospsi2)
                       - (4.*U*piece*((16.*UapUsinpsi2)/(BB*pi2*f_wt_2) + 1.)**(0.5)*(R - r)*(Ut/2. - 
                      (Ucospsi)/2.)*(U + Utcospsi + Uasinpsi ))/(f_wa_2*(1. - np.exp(-(B*(Wt+Wt)*(R - 
                       r))/(r*(Wa+Wa))))**(0.5)) + (128.*U*r*arccos_piece*(Wa+Wa)*(Ut/2. - (Ucospsi)/2.)*(U + 
                       Utcospsi  + Uasinpsi ))/(BBB*pi2*utpUcospsi*utpUcospsi2*((16.*f_wa_2)/(BB*pi2*f_wt_2) + 1.)**(0.5))) 
            
            dR_dpsi[np.isnan(dR_dpsi)] = 0.1
                      
            dpsi   = -Rsquiggly/dR_dpsi
            psi    = psi + dpsi
            diff   = np.max(abs(psiold-psi))
            psiold = psi
            
            # If its really not going to converge
            if np.any(psi>(pi*85.0/180.)) and np.any(dpsi>0.0):
                broke = True
                break
                
            ii+=1
                
            if ii>2000:
                broke = True
                break
<<<<<<< HEAD

        #There is also RE scaling
=======
            
        # There is also RE scaling
>>>>>>> 703f506c
        #This is an atrocious fit of DAE51 data at RE=50k for Cd
        Cdval = (0.108*(Cl*Cl*Cl*Cl)-0.2612*(Cl*Cl*Cl)+0.181*(Cl*Cl)-0.0139*Cl+0.0278)*((50000./Re)**0.2)
        Cdval[alpha>=pi/2] = 2.
        
        #More Cd scaling from Mach from AA241ab notes for turbulent skin friction
        Tw_Tinf = 1. + 1.78*(Ma*Ma)
        Tp_Tinf = 1. + 0.035*(Ma*Ma) + 0.45*(Tw_Tinf-1.)
        Tp      = (Tp_Tinf)*T
        Rp_Rinf = (Tp_Tinf**2.5)*(Tp+110.4)/(T+110.4)
        
        Cd = ((1/Tp_Tinf)*(1/Rp_Rinf)**0.2)*Cdval
        
        epsilon  = Cd/Cl
        epsilon[epsilon==np.inf] = 10. 
        deltar   = (r[1]-r[0])
        thrust   = rho*B*(np.sum(Gamma*(Wt-epsilon*Wa)*deltar,axis=1)[:,None])
        torque   = rho*B*np.sum(Gamma*(Wa+epsilon*Wt)*r*deltar,axis=1)[:,None]
        power    = torque*omega       
<<<<<<< HEAD

        D        = 2*R
        Cp       = power/(rho*(n*n*n)*(D*D*D*D*D))
        Ct       = thrust/(rho*(n*n)*(D*D*D*D))
        Cq       = torque/(rho*(n*n)*(D*D*D*D*D))
        
        qs = 0.5 *rho * (Vv[0][0] + np.mean(np.sqrt(vt**2 + va**2)))**2
        Cts      = thrust/(qs**np.pi*(R**2))
   
        thrust[conditions.propulsion.throttle[:,0] <=0.0] = 0.0
        power[conditions.propulsion.throttle[:,0]  <=0.0] = 0.0
        
        thrust[omega1<0.0] = - thrust[omega1<0.0]

        etap     = V*thrust/power     
        
        conditions.propulsion.etap = etap
        
        # store data
        results_conditions = Data     
        outputs   = results_conditions(
            n_blades                  = B,
            R                         = R,
            D                         = D,
            number_sections           = N,
            radius_distribution       = np.linspace(Rh ,R, N),
            chord_distribution        = c,     
            twist_distribution        = beta,            
            r0                        = r,
            thrust_angle              = theta,
            speed_of_sound            = conditions.freestream.speed_of_sound,
            density                   = conditions.freestream.density,
            velocity                  = Vv, 
            vt                        = vt, 
            va                        = va, 
            drag_coefficient          = Cd,
            lift_coefficient          = Cl,       
            omega                     = omega,          
            
            blade_dT_dR               = rho*(Gamma*(Wt-epsilon*Wa)),   
            blade_dT_dr               = rho*(Gamma*(Wt-epsilon*Wa))*R,  
            blade_T_distribution      = rho*(Gamma*(Wt-epsilon*Wa))*deltar, 
            blade_T                   = thrust/B,  
            Ct                        = 0, 
            Cts                       = 0, 
            
            blade_dQ_dR               = rho*(Gamma*(Wa+epsilon*Wt)*r), 
            blade_dQ_dr               = rho*(Gamma*(Wa+epsilon*Wt)*r)*R,
            blade_Q_distribution      = rho*(Gamma*(Wa+epsilon*Wt)*r)*deltar,
            blade_Q                   = torque/B,   
            Cq                        = 0, 
            
            power                     = power,
            
            mid_chord_aligment        = self.mid_chord_aligment     
        ) 
        
        return thrust, torque, power, Cp, outputs  , etap  

    

    def spin_variable_pitch(self,conditions):
        """ Analyzes a propeller given geometry and operating conditions
                 
                 Inputs:
                     hub radius
                     tip radius
                     rotation rate
                     freestream velocity
                     number of blades
                     number of stations
                     chord distribution
                     twist distribution
                     airfoil data
       
                 Outputs:
                     Power coefficient
                     Thrust coefficient
                     
                 Assumptions:
                     Based on Qprop Theory document
=======
        
        if ducted == True:
            thrust = thrust*1.02 # 2% extra thrust for duct effects
>>>>>>> 703f506c
       
           """
           
        #Unpack    
        B       = self.number_blades
        R       = self.tip_radius
        Rh      = self.hub_radius
        beta_in = self.twist_distribution
        c       = self.chord_distribution
        omega1  = self.inputs.omega
        rho     = conditions.freestream.density[:,0,None]
        mu      = conditions.freestream.dynamic_viscosity[:,0,None]
        Vv      = conditions.frames.inertial.velocity_vector
        a       = conditions.freestream.speed_of_sound[:,0,None]
        T       = conditions.freestream.temperature[:,0,None]
        theta   = self.thrust_angle
        tc      = .12 # Thickness to chord
        beta_c  = conditions.propulsion.pitch_command
        ducted  = self.ducted
        
        beta   = beta_in + beta_c
        
        BB     = B*B
        BBB    = BB*B
            
        # Velocity in the Body frame
        T_body2inertial = conditions.frames.body.transform_to_inertial
        T_inertial2body = orientation_transpose(T_body2inertial)
        V_body = orientation_product(T_inertial2body,Vv)
        
        # Velocity transformed to the propulsor frame
        body2thrust   = np.array([[np.cos(theta), 0., np.sin(theta)],[0., 1., 0.], [-np.sin(theta), 0., np.cos(theta)]])
        T_body2thrust = orientation_transpose(np.ones_like(T_body2inertial[:])*body2thrust)
        V_thrust      = orientation_product(T_body2thrust,V_body)
        
        # Now just use the aligned velocity
        V = V_thrust[:,0,None]
        
        nu    = mu/rho
        tol   = 1e-6 # Convergence tolerance
        
        omega = omega1*1.0
        omega = np.abs(omega)
           
        ######
        # Enter airfoil data in a better way, there is currently Re and Ma scaling from DAE51 data
        ######

        #Things that don't change with iteration
        N       = len(c) # Number of stations
        chi0    = Rh/R   # Where the propeller blade actually starts
        chi     = np.linspace(chi0,1,N+1)  # Vector of nondimensional radii
        chi     = chi[0:N]
        lamda   = V/(omega*R)              # Speed ratio
        r       = chi*R                    # Radial coordinate
        pi      = np.pi
        pi2     = pi*pi
        x       = r*np.multiply(omega,1/V) # Nondimensional distance
        n       = omega/(2.*pi)            # Cycles per second
        J       = V/(2.*R*n)    
        sigma   = np.multiply(B*c,1./(2.*pi*r))          
    
        #I make the assumption that externally-induced velocity at the disk is zero
        #This can be easily changed if needed in the future:
        ua = 0.0
        ut = 0.0
        
        omegar = np.outer(omega,r)
        Ua = np.outer((V + ua),np.ones_like(r))
        Ut = omegar - ut
        U  = np.sqrt(Ua*Ua + Ut*Ut)
        
        #Things that will change with iteration
        size = (len(a),N)
    
        #Setup a Newton iteration
        psi    = np.ones(size)*0.5
        psiold = np.zeros(size)
        diff   = 1.
        
        ii = 0
        while (diff>tol):
            sin_psi = np.sin(psi)
            cos_psi = np.cos(psi)
            Wa      = 0.5*Ua + 0.5*U*sin_psi
            Wt      = 0.5*Ut + 0.5*U*cos_psi   
            #va     = Wa - Ua
            vt      = Ut - Wt
            alpha   = beta - np.arctan2(Wa,Wt)
            W       = (Wa*Wa + Wt*Wt)**0.5
            Ma      = (W)/a #a is the speed of sound
            
            #if np.any(Ma> 1.0):
                #warn('Propeller blade tips are supersonic.', Warning)
            
            lamdaw = r*Wa/(R*Wt)
            
            # Limiter to keep from Nan-ing
            lamdaw[lamdaw<0.] = 0.
            
            f            = (B/2.)*(1.-r/R)/lamdaw
            piece        = np.exp(-f)
            arccos_piece = np.arccos(piece)
            F            = 2.*arccos_piece/pi
            Gamma        = vt*(4.*pi*r/B)*F*(1.+(4.*lamdaw*R/(pi*B*r))*(4.*lamdaw*R/(pi*B*r)))**0.5
            
            # Estimate Cl max
            Re         = (W*c)/nu 
            #Cl_max_ref = -0.0009*tc**3 + 0.0217*tc**2 - 0.0442*tc + 0.7005
            #Re_ref     = 9.*10**6      
            #Cl1maxp    = Cl_max_ref * ( Re / Re_ref ) **0.1
            
            # Ok, from the airfoil data, given Re, Ma, alpha we need to find Cl
            Cl = 2.*pi*alpha
            
            # By 90 deg, it's totally stalled.
            #Cl[Cl>Cl1maxp]  = Cl1maxp[Cl>Cl1maxp]
            Cl[alpha>=pi/2] = 0.
            
            
            ## Scale for Mach, this is Karmen_Tsien
            #Cl[Ma[:,:]<1.] = Cl[Ma[:,:]<1.]/((1-Ma[Ma[:,:]<1.]*Ma[Ma[:,:]<1.])**0.5+((Ma[Ma[:,:]<1.]*Ma[Ma[:,:]<1.])/(1+(1-Ma[Ma[:,:]<1.]*Ma[Ma[:,:]<1.])**0.5))*Cl[Ma<1.]/2)
            
            ## If the blade segments are supersonic, don't scale
            #Cl[Ma[:,:]>=1.] = Cl[Ma[:,:]>=1.] 
            
            Rsquiggly = Gamma - 0.5*W*c*Cl
            
            #An analytical derivative for dR_dpsi, this is derived by taking a derivative of the above equations
            #This was solved symbolically in Matlab and exported        
            f_wt_2 = 4*Wt*Wt
            f_wa_2 = 4*Wa*Wa
            Ucospsi  = U*cos_psi
            Usinpsi  = U*sin_psi
            Utcospsi = Ut*cos_psi
            Uasinpsi = Ua*sin_psi
            
            UapUsinpsi = (Ua + Usinpsi)
            utpUcospsi = (Ut + Ucospsi)
            
            utpUcospsi2 = utpUcospsi*utpUcospsi
            UapUsinpsi2 = UapUsinpsi*UapUsinpsi
            
            dR_dpsi = ((4.*U*r*arccos_piece*sin_psi*((16.*UapUsinpsi2)/(BB*pi2*f_wt_2) + 1.)**(0.5))/B - 
                       (pi*U*(Ua*cos_psi - Ut*sin_psi)*(beta - np.arctan((Wa+Wa)/(Wt+Wt))))/(2.*(f_wt_2 + f_wa_2)**(0.5))
                       + (pi*U*(f_wt_2 +f_wa_2)**(0.5)*(U + Utcospsi  +  Uasinpsi))/(2.*(f_wa_2/(f_wt_2) + 1.)*utpUcospsi2)
                       - (4.*U*piece*((16.*UapUsinpsi2)/(BB*pi2*f_wt_2) + 1.)**(0.5)*(R - r)*(Ut/2. - 
                      (Ucospsi)/2.)*(U + Utcospsi + Uasinpsi ))/(f_wa_2*(1. - np.exp(-(B*(Wt+Wt)*(R - 
                       r))/(r*(Wa+Wa))))**(0.5)) + (128.*U*r*arccos_piece*(Wa+Wa)*(Ut/2. - (Ucospsi)/2.)*(U + 
                       Utcospsi  + Uasinpsi ))/(BBB*pi2*utpUcospsi*utpUcospsi2*((16.*f_wa_2)/(BB*pi2*f_wt_2) + 1.)**(0.5))) 
            
            dR_dpsi[np.isnan(dR_dpsi)] = 0.1
                      
            dpsi   = -Rsquiggly/dR_dpsi
            psi    = psi + dpsi
            diff   = np.max(abs(psiold-psi))
            psiold = psi

        #There is also RE scaling
        #This is an atrocious fit of DAE51 data at RE=50k for Cd
        Cdval = (0.108*(Cl*Cl*Cl*Cl)-0.2612*(Cl*Cl*Cl)+0.181*(Cl*Cl)-0.0139*Cl+0.0278)*((50000./Re)**0.2)
        Cdval[alpha>=pi/2] = 2.
        
        #More Cd scaling from Mach from AA241ab notes for turbulent skin friction
        Tw_Tinf = 1. + 1.78*(Ma*Ma)
        Tp_Tinf = 1. + 0.035*(Ma*Ma) + 0.45*(Tw_Tinf-1.)
        Tp      = (Tp_Tinf)*T
        Rp_Rinf = (Tp_Tinf**2.5)*(Tp+110.4)/(T+110.4)
        
        Cd = ((1/Tp_Tinf)*(1/Rp_Rinf)**0.2)*Cdval
        
        epsilon  = Cd/Cl
        epsilon[epsilon==np.inf] = 10. 
        deltar   = (r[1]-r[0])
        thrust   = rho*B*(np.sum(Gamma*(Wt-epsilon*Wa)*deltar,axis=1)[:,None])
        torque   = rho*B*np.sum(Gamma*(Wa+epsilon*Wt)*r*deltar,axis=1)[:,None]
        power    = torque*omega

        D        = 2*R
        Cp       = power/(rho*(n*n*n)*(D*D*D*D*D))   
        
        thrust[omega1<0.0] = - thrust[omega1<0.0]

        etap     = V*thrust/power     
        
        conditions.propulsion.etap = etap        
        
        # store data
<<<<<<< HEAD
        results_conditions = Data     
        outputs   = results_conditions(
=======
        results_conditions = Data      
        acoustic_outputs   = results_conditions(
>>>>>>> 703f506c
            n_blades                  = B,
            R                         = R,
            D                         = D,
            number_sections           = N,
            radius_distribution       = np.linspace(Rh ,R, N),
            chord_distribution        = c,     
            twist_distribution        = beta,            
            r0                        = r,
            thrust_angle              = theta,
            speed_of_sound            = conditions.freestream.speed_of_sound,
            density                   = conditions.freestream.density,
<<<<<<< HEAD
            velocity                  = Vv, 
            vt                        = vt, 
            va                        = va, 
=======
            velocity                  = Vv,            
>>>>>>> 703f506c
            drag_coefficient          = Cd,
            lift_coefficient          = Cl,       
            omega                     = omega,          
            
            blade_dT_dR               = rho*(Gamma*(Wt-epsilon*Wa)),   
            blade_dT_dr               = rho*(Gamma*(Wt-epsilon*Wa))*R,  
            blade_T_distribution      = rho*(Gamma*(Wt-epsilon*Wa))*deltar, 
            blade_T                   = thrust/B,  
<<<<<<< HEAD
            Ct                        = 0, 
            Cts                       = 0, 
=======
>>>>>>> 703f506c
            
            blade_dQ_dR               = rho*(Gamma*(Wa+epsilon*Wt)*r), 
            blade_dQ_dr               = rho*(Gamma*(Wa+epsilon*Wt)*r)*R,
            blade_Q_distribution      = rho*(Gamma*(Wa+epsilon*Wt)*r)*deltar,
            blade_Q                   = torque/B,   
<<<<<<< HEAD
            Cq                        = 0, 
            
            power                     = power,
            
            mid_chord_aligment        = self.mid_chord_aligment     
        ) 
        
        return thrust, torque, power, Cp, outputs , etap
=======
            
            power                     = power,
            
            mid_chord_aligment        = self.mid_chord_aligment,
            max_thickness_distribution= self.max_thickness_distribution         
        )
        
        return thrust, torque, power, Cp, acoustic_outputs, etap
    
>>>>>>> 703f506c
    
    def spin_surrogate(self,conditions):
        
        # unpack
        surrogate = self.surrogate
        altitude  = conditions.freestream.altitude
        Vv        = conditions.frames.inertial.velocity_vector
        rho       = conditions.freestream.density[:,0,None]        
        omega     = self.inputs.omega
        R         = self.tip_radius 
        theta     = self.thrust_angle
        
        
        # Velocity in the Body frame
        T_body2inertial = conditions.frames.body.transform_to_inertial
        T_inertial2body = orientation_transpose(T_body2inertial)
        V_body = orientation_product(T_inertial2body,Vv)
    
        # Velocity transformed to the propulsor frame
        body2thrust   = np.array([[np.cos(theta), 0., np.sin(theta)],[0., 1., 0.], [-np.sin(theta), 0., np.cos(theta)]])
        T_body2thrust = orientation_transpose(np.ones_like(T_body2inertial[:])*body2thrust)
        V_thrust      = orientation_product(T_body2thrust,V_body)
    
        # Now just use the aligned velocity
        velocity = V_thrust[:,0,None] 
        
        velocity[velocity==0.] = np.sqrt(self.design_thrust/(2*rho[velocity==0.]*np.pi*(self.tip_radius**2)))

        # Diameter
        D = R*2  
        
        omega[omega==0] = 1e-6 

        # Advance Ratio
        n = omega/(2*np.pi)
        J = velocity/(n*D)
        
        # Surrogate input
        xyz = np.hstack([J,altitude])
        
        # Use the surrogate
        eta = surrogate.efficiency.predict(xyz)
        Cp  = surrogate.power_coefficient.predict(xyz)
        
        # Get results
        Ct  = eta*Cp/J
        Cq  = Cp/(2*np.pi)
        
        thrust = Ct*rho*(n**2)*(D**4)
        torque = Cq*rho*(n**2)*(D**5)
        power  = Cp*rho*(n**3)*(D**5)
        
        #thrust[omega<0.0] = - thrust[omega<0.0]
        
        conditions.propulsion.etap = eta

        return thrust, torque, power, Cp<|MERGE_RESOLUTION|>--- conflicted
+++ resolved
@@ -51,21 +51,6 @@
         None
         Properties Used:
         None
-<<<<<<< HEAD
-        """
-        self.number_blades       = 0.0
-        self.tip_radius          = 0.0
-        self.hub_radius          = 0.0
-        self.twist_distribution  = 0.0
-        self.chord_distribution  = 0.0
-        self.mid_chord_aligment  = 0.0
-        self.thrust_angle        = 0.0
-        self.radius_distribution = None
-        self.ducted              = False
-        self.tag                 = 'Propeller'
-
-
-=======
         """         
         self.number_blades            = 0.0
         self.tip_radius               = 0.0
@@ -81,7 +66,6 @@
         self.ducted                   = False
         self.tag                      = 'Propeller'
         
->>>>>>> 703f506c
     def spin(self,conditions):
         """Analyzes a propeller given geometry and operating conditions.
         Assumptions:
@@ -136,10 +120,7 @@
         Rh     = self.hub_radius
         beta   = self.twist_distribution
         c      = self.chord_distribution
-<<<<<<< HEAD
-=======
         Vi     = self.induced_hover_velocity 
->>>>>>> 703f506c
         omega1 = self.inputs.omega
         a_sec  = self.airfoil_sections        
         a_secl = self.airfoil_section_location
@@ -228,7 +209,7 @@
         x       = r*np.multiply(omega,1/V) # Nondimensional distance
         n       = omega/(2.*pi)            # Cycles per second
         J       = V/(2.*R*n)    
-        sigma   = np.multiply(B*c,1./(2.*pi*r))          
+        sigma   = np.multiply(B*c,1./(2.*pi*r))
     
 
         # Include externally-induced velocity at the disk for hover
@@ -252,7 +233,6 @@
         diff   = 1.
         
         ii = 0
-        broke = False
         while (diff>tol):
             sin_psi = np.sin(psi)
             cos_psi = np.cos(psi)
@@ -301,10 +281,10 @@
                 
             # Scale for Mach, this is Karmen_Tsien
             Cl[Ma[:,:]<1.] = Cl[Ma[:,:]<1.]/((1-Ma[Ma[:,:]<1.]*Ma[Ma[:,:]<1.])**0.5+((Ma[Ma[:,:]<1.]*Ma[Ma[:,:]<1.])/(1+(1-Ma[Ma[:,:]<1.]*Ma[Ma[:,:]<1.])**0.5))*Cl[Ma<1.]/2)
-            
+        
             # If the blade segments are supersonic, don't scale
             Cl[Ma[:,:]>=1.] = Cl[Ma[:,:]>=1.] 
-            
+        
             Rsquiggly = Gamma - 0.5*W*c*Cl
             
             #An analytical derivative for dR_dpsi, this is derived by taking a derivative of the above equations
@@ -339,7 +319,6 @@
             
             # If its really not going to converge
             if np.any(psi>(pi*85.0/180.)) and np.any(dpsi>0.0):
-                broke = True
                 break
                 
             ii+=1
@@ -371,9 +350,14 @@
 
         D        = 2*R
         Cp       = power/(rho*(n*n*n)*(D*D*D*D*D))
-
-        #thrust[conditions.propulsion.throttle[:,0] <=0.0] = 0.0
-        #power[conditions.propulsion.throttle[:,0]  <=0.0] = 0.0
+        Ct       = thrust/(rho*(n*n)*(D*D*D*D))
+        Cq       = torque/(rho*(n*n)*(D*D*D*D*D))
+        
+        qs = 0.5 *rho * (Vv[0][0] + np.mean(np.sqrt(vt**2 + va**2)))**2
+        Cts      = thrust/(qs**np.pi*(R**2))
+   
+        thrust[conditions.propulsion.throttle[:,0] <=0.0] = 0.0
+        power[conditions.propulsion.throttle[:,0]  <=0.0] = 0.0
         
         thrust[omega1<0.0] = - thrust[omega1<0.0]
 
@@ -382,8 +366,8 @@
         conditions.propulsion.etap = etap
         
         # store data
-        results_conditions = Data      
-        acoustic_outputs   = results_conditions(
+        results_conditions = Data     
+        outputs   = results_conditions(
             n_blades                  = B,
             R                         = R,
             D                         = D,
@@ -395,30 +379,34 @@
             thrust_angle              = theta,
             speed_of_sound            = conditions.freestream.speed_of_sound,
             density                   = conditions.freestream.density,
-            velocity                  = Vv,            
+            velocity                  = Vv, 
+            vt                        = vt, 
+            va                        = va, 
             drag_coefficient          = Cd,
             lift_coefficient          = Cl,       
-            omega                     = omega,     
-            
-            blade_dT_dR               = -rho*(Gamma*(Wt-epsilon*Wa)),   
-            blade_dT_dr               = -rho*(Gamma*(Wt-epsilon*Wa))*R,  
-            blade_T_distribution      = -rho*(Gamma*(Wt-epsilon*Wa))*deltar, 
-            blade_T                   = -thrust/B,  
-            
-            blade_dQ_dR               = -rho*(Gamma*(Wa+epsilon*Wt)*r), 
-            blade_dQ_dr               = -rho*(Gamma*(Wa+epsilon*Wt)*r)*R,
-            blade_Q_distribution      = -rho*(Gamma*(Wa+epsilon*Wt)*r)*deltar,
-            blade_Q                   = -torque/B,           
-            
-            power                     = -power,
-            
-            mid_chord_aligment        = self.mid_chord_aligment,
-            max_thickness_distribution= self.max_thickness_distribution 
-        )
-        
-        
-        return thrust, torque, power, Cp, acoustic_outputs, etap
-    
+            omega                     = omega,          
+            
+            blade_dT_dR               = rho*(Gamma*(Wt-epsilon*Wa)),   
+            blade_dT_dr               = rho*(Gamma*(Wt-epsilon*Wa))*R,  
+            blade_T_distribution      = rho*(Gamma*(Wt-epsilon*Wa))*deltar, 
+            blade_T                   = thrust/B,  
+            Ct                        = 0, 
+            Cts                       = 0, 
+            
+            blade_dQ_dR               = rho*(Gamma*(Wa+epsilon*Wt)*r), 
+            blade_dQ_dr               = rho*(Gamma*(Wa+epsilon*Wt)*r)*R,
+            blade_Q_distribution      = rho*(Gamma*(Wa+epsilon*Wt)*r)*deltar,
+            blade_Q                   = torque/B,   
+            Cq                        = 0, 
+            
+            power                     = power,
+            
+            mid_chord_aligment        = self.mid_chord_aligment     
+        ) 
+        
+        return thrust, torque, power, Cp, outputs  , etap  
+
+
     
 
     def spin_variable_pitch(self,conditions):
@@ -499,16 +487,9 @@
 
         #Things that don't change with iteration
         N       = len(c) # Number of stations
-        
-        if self.radius_distribution is None:
-            chi0    = Rh/R   # Where the propeller blade actually starts
-            chi     = np.linspace(chi0,1,N+1)  # Vector of nondimensional radii
-            chi     = chi[0:N]
-        
-        else:
-            chi = self.radius_distribution
-        
-        
+        chi0    = Rh/R   # Where the propeller blade actually starts
+        chi     = np.linspace(chi0,1,N+1)  # Vector of nondimensional radii
+        chi     = chi[0:N]
         lamda   = V/(omega*R)              # Speed ratio
         r       = chi*R                    # Radial coordinate
         pi      = np.pi
@@ -516,11 +497,7 @@
         x       = r*np.multiply(omega,1/V) # Nondimensional distance
         n       = omega/(2.*pi)            # Cycles per second
         J       = V/(2.*R*n)    
-<<<<<<< HEAD
-        sigma   = np.multiply(B*c,1./(2.*pi*r))
-=======
         sigma   = np.multiply(B*c,1./(2.*pi*r))          
->>>>>>> 703f506c
     
         # Include externally-induced velocity at the disk for hover
         if V.all() == 0:
@@ -574,26 +551,20 @@
             Cl_max_ref = -0.0009*tc**3 + 0.0217*tc**2 - 0.0442*tc + 0.7005
             Re_ref     = 9.*10**6      
             Cl1maxp    = Cl_max_ref * ( Re / Re_ref ) **0.1
-<<<<<<< HEAD
-=======
             
             # Ok, from the airfoil data, given Re, Ma, alpha we need to find Cl
             Cl = 2.*pi*alpha
->>>>>>> 703f506c
-            
-            #Ok, from the airfoil data, given Re, Ma, alpha we need to find Cl
-            Cl = 2.*pi*alpha
-        
+            
             # By 90 deg, it's totally stalled.
             Cl[Cl>Cl1maxp]  = Cl1maxp[Cl>Cl1maxp] # This line of code is what changed the regression testing
             Cl[alpha>=pi/2] = 0.
-        
+            
             # Scale for Mach, this is Karmen_Tsien
             Cl[Ma[:,:]<1.] = Cl[Ma[:,:]<1.]/((1-Ma[Ma[:,:]<1.]*Ma[Ma[:,:]<1.])**0.5+((Ma[Ma[:,:]<1.]*Ma[Ma[:,:]<1.])/(1+(1-Ma[Ma[:,:]<1.]*Ma[Ma[:,:]<1.])**0.5))*Cl[Ma<1.]/2)
-        
+            
             # If the blade segments are supersonic, don't scale
             Cl[Ma[:,:]>=1.] = Cl[Ma[:,:]>=1.] 
-        
+            
             Rsquiggly = Gamma - 0.5*W*c*Cl
             
             #An analytical derivative for dR_dpsi, this is derived by taking a derivative of the above equations
@@ -636,13 +607,8 @@
             if ii>2000:
                 broke = True
                 break
-<<<<<<< HEAD
-
-        #There is also RE scaling
-=======
             
         # There is also RE scaling
->>>>>>> 703f506c
         #This is an atrocious fit of DAE51 data at RE=50k for Cd
         Cdval = (0.108*(Cl*Cl*Cl*Cl)-0.2612*(Cl*Cl*Cl)+0.181*(Cl*Cl)-0.0139*Cl+0.0278)*((50000./Re)**0.2)
         Cdval[alpha>=pi/2] = 2.
@@ -660,17 +626,11 @@
         deltar   = (r[1]-r[0])
         thrust   = rho*B*(np.sum(Gamma*(Wt-epsilon*Wa)*deltar,axis=1)[:,None])
         torque   = rho*B*np.sum(Gamma*(Wa+epsilon*Wt)*r*deltar,axis=1)[:,None]
-        power    = torque*omega       
-<<<<<<< HEAD
+        power    = torque*omega
 
         D        = 2*R
         Cp       = power/(rho*(n*n*n)*(D*D*D*D*D))
-        Ct       = thrust/(rho*(n*n)*(D*D*D*D))
-        Cq       = torque/(rho*(n*n)*(D*D*D*D*D))
-        
-        qs = 0.5 *rho * (Vv[0][0] + np.mean(np.sqrt(vt**2 + va**2)))**2
-        Cts      = thrust/(qs**np.pi*(R**2))
-   
+
         thrust[conditions.propulsion.throttle[:,0] <=0.0] = 0.0
         power[conditions.propulsion.throttle[:,0]  <=0.0] = 0.0
         
@@ -678,7 +638,7 @@
 
         etap     = V*thrust/power     
         
-        conditions.propulsion.etap = etap
+        conditions.propulsion.etap = etap        
         
         # store data
         results_conditions = Data     
@@ -719,286 +679,8 @@
             mid_chord_aligment        = self.mid_chord_aligment     
         ) 
         
-        return thrust, torque, power, Cp, outputs  , etap  
-
-    
-
-    def spin_variable_pitch(self,conditions):
-        """ Analyzes a propeller given geometry and operating conditions
-                 
-                 Inputs:
-                     hub radius
-                     tip radius
-                     rotation rate
-                     freestream velocity
-                     number of blades
-                     number of stations
-                     chord distribution
-                     twist distribution
-                     airfoil data
-       
-                 Outputs:
-                     Power coefficient
-                     Thrust coefficient
-                     
-                 Assumptions:
-                     Based on Qprop Theory document
-=======
-        
-        if ducted == True:
-            thrust = thrust*1.02 # 2% extra thrust for duct effects
->>>>>>> 703f506c
-       
-           """
-           
-        #Unpack    
-        B       = self.number_blades
-        R       = self.tip_radius
-        Rh      = self.hub_radius
-        beta_in = self.twist_distribution
-        c       = self.chord_distribution
-        omega1  = self.inputs.omega
-        rho     = conditions.freestream.density[:,0,None]
-        mu      = conditions.freestream.dynamic_viscosity[:,0,None]
-        Vv      = conditions.frames.inertial.velocity_vector
-        a       = conditions.freestream.speed_of_sound[:,0,None]
-        T       = conditions.freestream.temperature[:,0,None]
-        theta   = self.thrust_angle
-        tc      = .12 # Thickness to chord
-        beta_c  = conditions.propulsion.pitch_command
-        ducted  = self.ducted
-        
-        beta   = beta_in + beta_c
-        
-        BB     = B*B
-        BBB    = BB*B
-            
-        # Velocity in the Body frame
-        T_body2inertial = conditions.frames.body.transform_to_inertial
-        T_inertial2body = orientation_transpose(T_body2inertial)
-        V_body = orientation_product(T_inertial2body,Vv)
-        
-        # Velocity transformed to the propulsor frame
-        body2thrust   = np.array([[np.cos(theta), 0., np.sin(theta)],[0., 1., 0.], [-np.sin(theta), 0., np.cos(theta)]])
-        T_body2thrust = orientation_transpose(np.ones_like(T_body2inertial[:])*body2thrust)
-        V_thrust      = orientation_product(T_body2thrust,V_body)
-        
-        # Now just use the aligned velocity
-        V = V_thrust[:,0,None]
-        
-        nu    = mu/rho
-        tol   = 1e-6 # Convergence tolerance
-        
-        omega = omega1*1.0
-        omega = np.abs(omega)
-           
-        ######
-        # Enter airfoil data in a better way, there is currently Re and Ma scaling from DAE51 data
-        ######
-
-        #Things that don't change with iteration
-        N       = len(c) # Number of stations
-        chi0    = Rh/R   # Where the propeller blade actually starts
-        chi     = np.linspace(chi0,1,N+1)  # Vector of nondimensional radii
-        chi     = chi[0:N]
-        lamda   = V/(omega*R)              # Speed ratio
-        r       = chi*R                    # Radial coordinate
-        pi      = np.pi
-        pi2     = pi*pi
-        x       = r*np.multiply(omega,1/V) # Nondimensional distance
-        n       = omega/(2.*pi)            # Cycles per second
-        J       = V/(2.*R*n)    
-        sigma   = np.multiply(B*c,1./(2.*pi*r))          
-    
-        #I make the assumption that externally-induced velocity at the disk is zero
-        #This can be easily changed if needed in the future:
-        ua = 0.0
-        ut = 0.0
-        
-        omegar = np.outer(omega,r)
-        Ua = np.outer((V + ua),np.ones_like(r))
-        Ut = omegar - ut
-        U  = np.sqrt(Ua*Ua + Ut*Ut)
-        
-        #Things that will change with iteration
-        size = (len(a),N)
-    
-        #Setup a Newton iteration
-        psi    = np.ones(size)*0.5
-        psiold = np.zeros(size)
-        diff   = 1.
-        
-        ii = 0
-        while (diff>tol):
-            sin_psi = np.sin(psi)
-            cos_psi = np.cos(psi)
-            Wa      = 0.5*Ua + 0.5*U*sin_psi
-            Wt      = 0.5*Ut + 0.5*U*cos_psi   
-            #va     = Wa - Ua
-            vt      = Ut - Wt
-            alpha   = beta - np.arctan2(Wa,Wt)
-            W       = (Wa*Wa + Wt*Wt)**0.5
-            Ma      = (W)/a #a is the speed of sound
-            
-            #if np.any(Ma> 1.0):
-                #warn('Propeller blade tips are supersonic.', Warning)
-            
-            lamdaw = r*Wa/(R*Wt)
-            
-            # Limiter to keep from Nan-ing
-            lamdaw[lamdaw<0.] = 0.
-            
-            f            = (B/2.)*(1.-r/R)/lamdaw
-            piece        = np.exp(-f)
-            arccos_piece = np.arccos(piece)
-            F            = 2.*arccos_piece/pi
-            Gamma        = vt*(4.*pi*r/B)*F*(1.+(4.*lamdaw*R/(pi*B*r))*(4.*lamdaw*R/(pi*B*r)))**0.5
-            
-            # Estimate Cl max
-            Re         = (W*c)/nu 
-            #Cl_max_ref = -0.0009*tc**3 + 0.0217*tc**2 - 0.0442*tc + 0.7005
-            #Re_ref     = 9.*10**6      
-            #Cl1maxp    = Cl_max_ref * ( Re / Re_ref ) **0.1
-            
-            # Ok, from the airfoil data, given Re, Ma, alpha we need to find Cl
-            Cl = 2.*pi*alpha
-            
-            # By 90 deg, it's totally stalled.
-            #Cl[Cl>Cl1maxp]  = Cl1maxp[Cl>Cl1maxp]
-            Cl[alpha>=pi/2] = 0.
-            
-            
-            ## Scale for Mach, this is Karmen_Tsien
-            #Cl[Ma[:,:]<1.] = Cl[Ma[:,:]<1.]/((1-Ma[Ma[:,:]<1.]*Ma[Ma[:,:]<1.])**0.5+((Ma[Ma[:,:]<1.]*Ma[Ma[:,:]<1.])/(1+(1-Ma[Ma[:,:]<1.]*Ma[Ma[:,:]<1.])**0.5))*Cl[Ma<1.]/2)
-            
-            ## If the blade segments are supersonic, don't scale
-            #Cl[Ma[:,:]>=1.] = Cl[Ma[:,:]>=1.] 
-            
-            Rsquiggly = Gamma - 0.5*W*c*Cl
-            
-            #An analytical derivative for dR_dpsi, this is derived by taking a derivative of the above equations
-            #This was solved symbolically in Matlab and exported        
-            f_wt_2 = 4*Wt*Wt
-            f_wa_2 = 4*Wa*Wa
-            Ucospsi  = U*cos_psi
-            Usinpsi  = U*sin_psi
-            Utcospsi = Ut*cos_psi
-            Uasinpsi = Ua*sin_psi
-            
-            UapUsinpsi = (Ua + Usinpsi)
-            utpUcospsi = (Ut + Ucospsi)
-            
-            utpUcospsi2 = utpUcospsi*utpUcospsi
-            UapUsinpsi2 = UapUsinpsi*UapUsinpsi
-            
-            dR_dpsi = ((4.*U*r*arccos_piece*sin_psi*((16.*UapUsinpsi2)/(BB*pi2*f_wt_2) + 1.)**(0.5))/B - 
-                       (pi*U*(Ua*cos_psi - Ut*sin_psi)*(beta - np.arctan((Wa+Wa)/(Wt+Wt))))/(2.*(f_wt_2 + f_wa_2)**(0.5))
-                       + (pi*U*(f_wt_2 +f_wa_2)**(0.5)*(U + Utcospsi  +  Uasinpsi))/(2.*(f_wa_2/(f_wt_2) + 1.)*utpUcospsi2)
-                       - (4.*U*piece*((16.*UapUsinpsi2)/(BB*pi2*f_wt_2) + 1.)**(0.5)*(R - r)*(Ut/2. - 
-                      (Ucospsi)/2.)*(U + Utcospsi + Uasinpsi ))/(f_wa_2*(1. - np.exp(-(B*(Wt+Wt)*(R - 
-                       r))/(r*(Wa+Wa))))**(0.5)) + (128.*U*r*arccos_piece*(Wa+Wa)*(Ut/2. - (Ucospsi)/2.)*(U + 
-                       Utcospsi  + Uasinpsi ))/(BBB*pi2*utpUcospsi*utpUcospsi2*((16.*f_wa_2)/(BB*pi2*f_wt_2) + 1.)**(0.5))) 
-            
-            dR_dpsi[np.isnan(dR_dpsi)] = 0.1
-                      
-            dpsi   = -Rsquiggly/dR_dpsi
-            psi    = psi + dpsi
-            diff   = np.max(abs(psiold-psi))
-            psiold = psi
-
-        #There is also RE scaling
-        #This is an atrocious fit of DAE51 data at RE=50k for Cd
-        Cdval = (0.108*(Cl*Cl*Cl*Cl)-0.2612*(Cl*Cl*Cl)+0.181*(Cl*Cl)-0.0139*Cl+0.0278)*((50000./Re)**0.2)
-        Cdval[alpha>=pi/2] = 2.
-        
-        #More Cd scaling from Mach from AA241ab notes for turbulent skin friction
-        Tw_Tinf = 1. + 1.78*(Ma*Ma)
-        Tp_Tinf = 1. + 0.035*(Ma*Ma) + 0.45*(Tw_Tinf-1.)
-        Tp      = (Tp_Tinf)*T
-        Rp_Rinf = (Tp_Tinf**2.5)*(Tp+110.4)/(T+110.4)
-        
-        Cd = ((1/Tp_Tinf)*(1/Rp_Rinf)**0.2)*Cdval
-        
-        epsilon  = Cd/Cl
-        epsilon[epsilon==np.inf] = 10. 
-        deltar   = (r[1]-r[0])
-        thrust   = rho*B*(np.sum(Gamma*(Wt-epsilon*Wa)*deltar,axis=1)[:,None])
-        torque   = rho*B*np.sum(Gamma*(Wa+epsilon*Wt)*r*deltar,axis=1)[:,None]
-        power    = torque*omega
-
-        D        = 2*R
-        Cp       = power/(rho*(n*n*n)*(D*D*D*D*D))   
-        
-        thrust[omega1<0.0] = - thrust[omega1<0.0]
-
-        etap     = V*thrust/power     
-        
-        conditions.propulsion.etap = etap        
-        
-        # store data
-<<<<<<< HEAD
-        results_conditions = Data     
-        outputs   = results_conditions(
-=======
-        results_conditions = Data      
-        acoustic_outputs   = results_conditions(
->>>>>>> 703f506c
-            n_blades                  = B,
-            R                         = R,
-            D                         = D,
-            number_sections           = N,
-            radius_distribution       = np.linspace(Rh ,R, N),
-            chord_distribution        = c,     
-            twist_distribution        = beta,            
-            r0                        = r,
-            thrust_angle              = theta,
-            speed_of_sound            = conditions.freestream.speed_of_sound,
-            density                   = conditions.freestream.density,
-<<<<<<< HEAD
-            velocity                  = Vv, 
-            vt                        = vt, 
-            va                        = va, 
-=======
-            velocity                  = Vv,            
->>>>>>> 703f506c
-            drag_coefficient          = Cd,
-            lift_coefficient          = Cl,       
-            omega                     = omega,          
-            
-            blade_dT_dR               = rho*(Gamma*(Wt-epsilon*Wa)),   
-            blade_dT_dr               = rho*(Gamma*(Wt-epsilon*Wa))*R,  
-            blade_T_distribution      = rho*(Gamma*(Wt-epsilon*Wa))*deltar, 
-            blade_T                   = thrust/B,  
-<<<<<<< HEAD
-            Ct                        = 0, 
-            Cts                       = 0, 
-=======
->>>>>>> 703f506c
-            
-            blade_dQ_dR               = rho*(Gamma*(Wa+epsilon*Wt)*r), 
-            blade_dQ_dr               = rho*(Gamma*(Wa+epsilon*Wt)*r)*R,
-            blade_Q_distribution      = rho*(Gamma*(Wa+epsilon*Wt)*r)*deltar,
-            blade_Q                   = torque/B,   
-<<<<<<< HEAD
-            Cq                        = 0, 
-            
-            power                     = power,
-            
-            mid_chord_aligment        = self.mid_chord_aligment     
-        ) 
-        
         return thrust, torque, power, Cp, outputs , etap
-=======
-            
-            power                     = power,
-            
-            mid_chord_aligment        = self.mid_chord_aligment,
-            max_thickness_distribution= self.max_thickness_distribution         
-        )
-        
-        return thrust, torque, power, Cp, acoustic_outputs, etap
-    
->>>>>>> 703f506c
+
     
     def spin_surrogate(self,conditions):
         
