--- conflicted
+++ resolved
@@ -3,13 +3,9 @@
 # 
 # Created:  Jan 2016, E. Botero
 # Modified: Mar 2020, M. Clarke
-<<<<<<< HEAD
-#           May 2021, M. Clarke 
-=======
 #           Apr 2021, M. Clarke
 #           Jul 2021, E. Botero
 #           Jul 2021, R. Erhard
->>>>>>> 7114914f
 
 # ----------------------------------------------------------------------
 #  Imports
@@ -106,20 +102,6 @@
             results.thrust_force_vector       [Newtons]
             results.vehicle_mass_rate         [kg/s]
             conditions.propulsion:
-<<<<<<< HEAD
-                rotor_rpm                [radians/sec]
-                rpm _forward             [radians/sec]
-                rotor_current_draw       [amps]
-                propeller_current_draw   [amps]
-                battery_power_draw       [watts]
-                battery_energy           [joules]
-                voltage_open_circuit     [V]
-                voltage_under_load       [V]
-                rotor_motor_torque        [N-M]
-                propeller_motor_torque     [N-M]
-                rotor_torque    [N-M]
-                propeller_torque [N-M]
-=======
                 lift_rotor_rpm                [radians/sec]
                 rpm _forward                  [radians/sec]
                 lift_rotor_current_draw       [amps]
@@ -132,7 +114,6 @@
                 propeller_motor_torque        [N-M]
                 lift_rotor_torque             [N-M]
                 propeller_torque              [N-M]
->>>>>>> 7114914f
     
             Properties Used:
             Defaulted values
@@ -152,8 +133,6 @@
         battery           = self.battery
         num_lift          = self.number_of_lift_rotor_engines
         num_forward       = self.number_of_propeller_engines
-        D                 = numerics.time.differentiate        
-        battery_data      = battery.discharge_performance_map        
         
         # Unpack conditions
         a = conditions.freestream.speed_of_sound        
@@ -161,273 +140,8 @@
         #-----------------------------------------------------------------
         # SETUP BATTERIES AND ESC's
         #-----------------------------------------------------------------
+        
         # Set battery energy
-<<<<<<< HEAD
-        battery.current_energy      = conditions.propulsion.battery_energy
-        battery.pack_temperature    = conditions.propulsion.battery_pack_temperature
-        battery.charge_throughput   = conditions.propulsion.battery_cumulative_charge_throughput     
-        battery.age_in_days         = conditions.propulsion.battery_age_in_days 
-        discharge_flag              = conditions.propulsion.battery_discharge    
-        battery.R_growth_factor     = conditions.propulsion.battery_resistance_growth_factor
-        battery.E_growth_factor     = conditions.propulsion.battery_capacity_fade_factor 
-        battery.max_energy          = conditions.propulsion.battery_max_aged_energy
-        V_th0                       = conditions.propulsion.battery_initial_thevenin_voltage
-        n_series                    = battery.pack_config.series  
-        n_parallel                  = battery.pack_config.parallel
-        n_total                     = n_series*n_parallel
-        
-        # update ambient temperature based on altitude
-        battery.ambient_temperature                   = conditions.freestream.temperature   
-        battery.cooling_fluid.thermal_conductivity    = conditions.freestream.thermal_conductivity
-        battery.cooling_fluid.kinematic_viscosity     = conditions.freestream.kinematic_viscosity
-        battery.cooling_fluid.density                 = conditions.freestream.density
-     
-     
-        # --------------------------------------------------------------------------------
-        # Predict Voltage and Battery Properties Depending on Battery Chemistry
-        # -------------------------------------------------------------------------------- 
-        if battery.chemistry == 'LiNCA':  
-            
-            SOC       = state.unknowns.battery_state_of_charge
-            T_cell    = state.unknowns.battery_cell_temperature
-            V_Th_cell = state.unknowns.battery_thevenin_voltage/n_series
-            
-            # link temperature 
-            battery.cell_temperature = T_cell     
-            
-            # look up tables  
-            V_oc_cell = np.zeros_like(SOC)
-            R_Th_cell = np.zeros_like(SOC)
-            C_Th_cell = np.zeros_like(SOC)
-            R_0_cell  = np.zeros_like(SOC)
-            SOC[SOC<0.] = 0.
-            SOC[SOC>1.] = 1.
-            for i in range(len(SOC)): 
-                T_cell_Celcius = T_cell[i] - 272.65
-                V_oc_cell[i] = battery_data.V_oc_interp(T_cell_Celcius, SOC[i])[0]
-                C_Th_cell[i] = battery_data.C_Th_interp(T_cell_Celcius, SOC[i])[0]
-                R_Th_cell[i] = battery_data.R_Th_interp(T_cell_Celcius, SOC[i])[0]
-                R_0_cell[i]  = battery_data.R_0_interp( T_cell_Celcius, SOC[i])[0]  
-                
-            dV_TH_dt =  np.dot(D,V_Th_cell)
-            I_cell   = V_Th_cell/(R_Th_cell * battery.R_growth_factor)  + C_Th_cell*dV_TH_dt
-            R_0_cell = R_0_cell * battery.R_growth_factor
-             
-            # Voltage under load:
-            volts =  n_series*(V_oc_cell - V_Th_cell - (I_cell  * R_0_cell)) 
-
-        elif battery.chemistry == 'LiNiMnCoO2':
-
-            SOC        = state.unknowns.battery_state_of_charge 
-            T_cell     = state.unknowns.battery_cell_temperature
-            I_cell     = state.unknowns.battery_current/n_parallel 
-            
-            # Link Temperature 
-            battery.cell_temperature         = T_cell  
-            battery.initial_thevenin_voltage = V_th0  
-            
-            # Make sure things do not break by limiting current, temperature and current 
-            SOC[SOC < 0.]            = 0.  
-            SOC[SOC > 1.]            = 1.    
-            DOD                      = 1 - SOC 
-            
-            T_cell[np.isnan(T_cell)] = 302.65
-            T_cell[T_cell<272.65]    = 272.65 # model does not fit for below 0  degrees
-            T_cell[T_cell>322.65]    = 322.65 # model does not fit for above 50 degrees
-             
-            I_cell[I_cell<0.0]       = 0.0
-            I_cell[I_cell>8.0]       = 8.0   
-            
-            # create vector of conditions for battery data sheet response surface for OCV
-            T_cell_Celcius           = T_cell  - 272.65
-            pts                      = np.hstack((np.hstack((I_cell, T_cell_Celcius)),DOD  )) # amps, temp, SOC   
-            V_ul_cell                = np.atleast_2d(battery_data.Voltage(pts)[:,1]).T   
-            volts                    = n_series*V_ul_cell   
- 
-        else: 
-            volts                            = state.unknowns.battery_voltage_under_load
-            battery.battery_thevenin_voltage = 0             
-            battery.temperature              = conditions.propulsion.battery_pack_temperature
-        
-        # --------------------------------------------------------------------------------
-        # Run Motor, Avionics and Systems (Discharge Model)
-        # --------------------------------------------------------------------------------    
-        if discharge_flag:     
-            
-            # ESC Voltage
-            rotor_esc.inputs.voltagein     = volts      
-            propeller_esc.inputs.voltagein = volts 
-            
-            #---------------------------------------------------------------
-            # EVALUATE THRUST FROM FORWARD PROPULSORS 
-            #---------------------------------------------------------------
-            # Throttle the voltage
-            propeller_esc.voltageout(conditions) 
-            
-            # link
-            propeller_motor.inputs.voltage = propeller_esc.outputs.voltageout
-            
-            # Run the motor
-            propeller_motor.omega(conditions)
-            
-            # link
-            propeller.inputs.omega  = propeller_motor.outputs.omega
-            propeller.thrust_angle  = self.propeller_thrust_angle  
-            propeller.pitch_command = self.propeller_pitch_command 
-            
-            # Run the propeller
-            F_forward, Q_forward, P_forward, Cp_forward, outputs_forward, etap_forward = propeller.spin(conditions)
-                
-            # Check to see if magic thrust is needed, the ESC caps throttle at 1.1 already
-            eta = conditions.propulsion.throttle[:,0,None]
-            P_forward[eta>1.0] = P_forward[eta>1.0]*eta[eta>1.0]
-            F_forward[eta>1.0] = F_forward[eta>1.0]*eta[eta>1.0]        
-            
-            # Run the motor for current
-            i, etam_forward = propeller_motor.current(conditions)  
-            
-            # Fix the current for the throttle cap
-            propeller_motor.outputs.current[eta>1.0] = propeller_motor.outputs.current[eta>1.0]*eta[eta>1.0]
-            
-            # link
-            propeller_esc.inputs.currentout =  propeller_motor.outputs.current 
-            
-            # Run the esc
-            propeller_esc.currentin(conditions)        
-            
-            #-------------------------------------------------------------------
-            # EVALUATE THRUST FROM LIFT PROPULSORS 
-            #-------------------------------------------------------------------
-            
-            # Make a new set of konditions, since there are differences for the esc and motor
-            konditions                                        = Data()
-            konditions.propulsion                             = Data()
-            konditions.freestream                             = Data()
-            konditions.frames                                 = Data()
-            konditions.frames.inertial                        = Data()
-            konditions.frames.body                            = Data()
-            konditions.propulsion.acoustic_outputs            = Data()                
-            konditions.propulsion.throttle                    = conditions.propulsion.throttle_lift* 1.
-            konditions.propulsion.propeller_power_coefficient = conditions.propulsion.rotor_power_coefficient * 1.
-            konditions.freestream.density                     = conditions.freestream.density * 1.
-            konditions.freestream.velocity                    = conditions.freestream.velocity * 1.
-            konditions.freestream.dynamic_viscosity           = conditions.freestream.dynamic_viscosity * 1.
-            konditions.freestream.speed_of_sound              = conditions.freestream.speed_of_sound *1.
-            konditions.freestream.temperature                 = conditions.freestream.temperature * 1.
-            konditions.freestream.altitude                    = conditions.freestream.altitude * 1.
-            konditions.frames.inertial.velocity_vector        = conditions.frames.inertial.velocity_vector *1.
-            konditions.frames.body.transform_to_inertial      = conditions.frames.body.transform_to_inertial
-            
-            # Throttle the voltage
-            rotor_esc.voltageout(konditions)       
-            # link
-            rotor_motor.inputs.voltage = rotor_esc.outputs.voltageout
-            
-            # Run the motor
-            rotor_motor.omega(konditions)
-            
-            # link
-            rotor.inputs.omega  = rotor_motor.outputs.omega
-            rotor.thrust_angle  = self.rotor_thrust_angle
-            rotor.pitch_command = self.rotor_pitch_command 
-            rotor.VTOL_flag     = state.VTOL_flag   
-            
-            # Run the propeller
-            F_lift, Q_lift, P_lift, Cp_lift, outputs_lift, etap_lift = rotor.spin(konditions)
-            
-            # Check to see if magic thrust is needed, the ESC caps throttle at 1.1 already
-            eta = state.conditions.propulsion.throttle_lift
-            P_lift[eta>1.0] = P_lift[eta>1.0]*eta[eta>1.0]
-            F_lift[eta>1.0] = F_lift[eta>1.0]*eta[eta>1.0]        
-            
-            # Run the motor for current
-            i, etam_lift = rotor_motor.current(konditions)  
-            
-            # Fix the current for the throttle cap
-            rotor_motor.outputs.current[eta>1.0] = rotor_motor.outputs.current[eta>1.0]*eta[eta>1.0]
-            
-            # link
-            rotor_esc.inputs.currentout =  rotor_motor.outputs.current     
-            
-            # Run the esc
-            rotor_esc.currentin(konditions)          
-            
-            ##
-            # COMBINE THRUST AND POWER
-            ##
-            
-            # Run the avionics
-            avionics.power()
-            
-            # Run the payload
-            payload.power()
-            
-            # Calculate avionics and payload power
-            avionics_payload_power = avionics.outputs.power + payload.outputs.power
-            
-            # Calculate avionics and payload current
-            i_avionics_payload = avionics_payload_power/volts   
-            
-            # Add up the power usages
-            i_lift    = rotor_esc.outputs.currentin*num_lift 
-            i_forward = propeller_esc.outputs.currentin*num_forward
-            
-            current_total = i_lift + i_forward + i_avionics_payload
-            power_total   = current_total * volts   
-            
-            battery.inputs.current  = current_total
-            battery.inputs.power_in = - power_total
-            
-            # Run the battery
-            battery.energy_discharge(numerics)   
-             
-        # --------------------------------------------------------------------------------
-        # Run Charge Model 
-        # --------------------------------------------------------------------------------               
-        else:  
-            # link 
-            battery.inputs.current  = -battery.cell.charging_current * n_parallel * np.ones_like(volts)
-            battery.inputs.power_in =  battery.cell.charging_current * n_parallel * volts * np.ones_like(volts)
-            battery.inputs.voltage  =  battery.charging_voltage 
-            Q_forward               = np.zeros_like(volts)
-            F_forward               = np.zeros_like(volts)
-            Cp_forward              = np.zeros_like(volts)
-            etap_forward            = np.zeros_like(volts) 
-            etam_forward            = np.zeros_like(volts) 
-            Q_lift                  = np.zeros_like(volts)
-            F_lift                  = np.zeros_like(volts)
-            Cp_lift                 = np.zeros_like(volts)
-            etap_lift               = np.zeros_like(volts) 
-            etam_lift               = np.zeros_like(volts)              
-            battery.energy_charge(numerics)         
-            
-        # Pack the conditions
-        a                    = conditions.freestream.speed_of_sound
-        R_lift               = rotor.tip_radius
-        R_forward            = propeller.tip_radius
-        rotor_rpm            = rotor_motor.outputs.omega / Units.rpm
-        propeller_rpm        = propeller_motor.outputs.omega / Units.rpm 
-        battery_draw         = battery.inputs.power_in 
-        battery_energy       = battery.current_energy 
-        voltage_open_circuit = battery.voltage_open_circuit
-        voltage_under_load   = battery.voltage_under_load    
-        state_of_charge      = battery.state_of_charge
-        
-        
-        # Calculate the thrust and mdot
-        F_lift_total    = F_lift*num_lift * [np.cos(self.rotor_thrust_angle),0,-np.sin(self.rotor_thrust_angle)]    
-        F_forward_total = F_forward*num_forward * [np.cos(self.propeller_thrust_angle),0,-np.sin(self.propeller_thrust_angle)] 
- 
-        F_lift_mag    = np.atleast_2d(np.linalg.norm(F_lift_total, axis=1))
-        F_forward_mag = np.atleast_2d(np.linalg.norm(F_forward_total, axis=1))
-        
-        # Store network performance  
-        conditions.propulsion.battery_power_draw                = battery_draw
-        conditions.propulsion.battery_energy                    = battery_energy
-        conditions.propulsion.battery_thevenin_voltage          = battery.thevenin_voltage
-        conditions.propulsion.voltage_open_circuit              = voltage_open_circuit
-        conditions.propulsion.voltage_under_load                = voltage_under_load 
-=======
         battery.current_energy = conditions.propulsion.battery_energy    
         
         volts = state.unknowns.battery_voltage_under_load * 1. 
@@ -645,7 +359,6 @@
         conditions.propulsion.battery_energy                    = battery.current_energy 
         conditions.propulsion.battery_voltage_open_circuit      = battery.voltage_open_circuit
         conditions.propulsion.battery_voltage_under_load        = battery.voltage_under_load 
->>>>>>> 7114914f
         conditions.propulsion.battery_efficiency                = (battery_draw+battery.resistive_losses)/battery_draw
         conditions.propulsion.payload_efficiency                = (battery_draw+(avionics.outputs.power + payload.outputs.power))/battery_draw            
         conditions.propulsion.battery_specfic_power             = -battery_draw/battery.mass_properties.mass    # kWh/kg
@@ -662,10 +375,6 @@
         
         return results
     
-    
-    # -----------------------------------------------------------------
-    # Generic Li Battery Cell Unknows and Residuals 
-    # -----------------------------------------------------------------   
     def unpack_unknowns_transition(self,segment):
         """ This is an extra set of unknowns which are unpacked from the mission solver and send to the network.
             This uses all the motors.
@@ -677,16 +386,6 @@
             N/A
     
             Inputs:
-<<<<<<< HEAD
-            state.unknowns.rotor_power_coefficient                 [None]
-            state.unknowns.propeller_power_coefficient             [None]
-            state.unknowns.battery_voltage_under_load              [V]
-            state.unknowns.throttle_lift                           [None]
-            state.unknowns.throttle                                [None]
-                                                                  
-            Outputs:
-            state.conditions.propulsion.rotor_power_coefficient     [None]
-=======
             state.unknowns.lift_rotor_power_coefficient[None]
             state.unknowns.propeller_power_coefficient [None]
             state.unknowns.battery_voltage_under_load  [volts]
@@ -695,11 +394,10 @@
     
             Outputs:
             state.conditions.propulsion.lift_rotor_power_coefficient [None]
->>>>>>> 7114914f
             state.conditions.propulsion.propeller_power_coefficient [None]
-            state.conditions.propulsion.battery_voltage_under_load  [V]
-            state.conditions.propulsion.throttle_lift               [None]
-            state.conditions.propulsion.throttle                    [None]
+            state.conditions.propulsion.battery_voltage_under_load  [volts]
+            state.conditions.propulsion.throttle_lift              [0-1]
+            state.conditions.propulsion.throttle                    [0-1]
     
             Properties Used:
             N/A
@@ -727,15 +425,15 @@
     
             Inputs:
             state.unknowns.propeller_power_coefficient [None]
-            state.unknowns.battery_voltage_under_load  [V]
-            state.unknowns.throttle_lift               [None]
-            state.unknowns.throttle                    [None]
+            state.unknowns.battery_voltage_under_load  [volts]
+            state.unknowns.throttle_lift              [0-1]
+            state.unknowns.throttle                    [0-1]
     
             Outputs:
             state.conditions.propulsion.propeller_power_coefficient [None]
-            state.conditions.propulsion.battery_voltage_under_load  [V]
-            state.conditions.propulsion.throttle_lift               [None]
-            state.conditions.propulsion.throttle                    [None]
+            state.conditions.propulsion.battery_voltage_under_load  [volts]
+            state.conditions.propulsion.throttle_lift              [0-1]
+            state.conditions.propulsion.throttle                    [0-1]
     
             Properties Used:
             N/A
@@ -764,15 +462,15 @@
     
             Inputs:
             state.unknowns.propeller_power_coefficient [None]
-            state.unknowns.battery_voltage_under_load  [V]
-            state.unknowns.throttle_lift               [None]
-            state.unknowns.throttle                    [None]
+            state.unknowns.battery_voltage_under_load  [volts]
+            state.unknowns.throttle_lift               [0-1]
+            state.unknowns.throttle                    [0-1]
     
             Outputs:
             state.conditions.propulsion.propeller_power_coefficient [None]
-            state.conditions.propulsion.battery_voltage_under_load  [V]
-            state.conditions.propulsion.throttle_lift               [None]
-            state.conditions.propulsion.throttle                    [None]
+            state.conditions.propulsion.battery_voltage_under_load  [volts]
+            state.conditions.propulsion.throttle_lift               [0-1]
+            state.conditions.propulsion.throttle                    [0-1]
     
             Properties Used:
             N/A
@@ -804,21 +502,15 @@
                 propeller_motor_torque                [N-m]
                 lift_rotor_motor_torque                    [N-m]
                 propeller_torque                      [N-m]
-<<<<<<< HEAD
-                rotor_torque                          [N-m]
-                voltage_under_load                    [V]
-            state.unknowns.battery_voltage_under_load [V]
-=======
                 lift_rotor_torque                          [N-m]
                 voltage_under_load                    [volts]
             state.unknowns.battery_voltage_under_load [volts]
->>>>>>> 7114914f
-    
-            Outputs:
-            None
-    
-            Properties Used:
-            self.voltage                              [V]
+    
+            Outputs:
+            None
+    
+            Properties Used:
+            self.voltage                              [volts]
         """            
         
         # Here we are going to pack the residuals (torque,voltage) from the network
@@ -853,21 +545,15 @@
                 propeller_motor_torque                [N-m]
                 lift_rotor_motor_torque                    [N-m]
                 propeller_torque                      [N-m]
-<<<<<<< HEAD
-                rotor_torque                          [N-m]
-                voltage_under_load                    [V]
-            state.unknowns.battery_voltage_under_load [V]
-=======
                 lift_rotor_torque                          [N-m]
                 voltage_under_load                    [volts]
             state.unknowns.battery_voltage_under_load [volts]
->>>>>>> 7114914f
-            
-            Outputs:
-            None
-    
-            Properties Used:
-            self.voltage                              [V]
+            
+            Outputs:
+            None
+    
+            Properties Used:
+            self.voltage                              [volts]
         """          
         
         # Here we are going to pack the residuals (torque,voltage) from the network
@@ -898,21 +584,15 @@
                 propeller_motor_torque                [N-m]
                 lift_rotor_motor_torque                    [N-m]
                 propeller_torque                      [N-m]
-<<<<<<< HEAD
-                rotor_torque                          [N-m]
-                voltage_under_load                    [V]
-            state.unknowns.battery_voltage_under_load [V]
-=======
                 lift_rotor_torque                          [N-m]
                 voltage_under_load                    [volts]
             state.unknowns.battery_voltage_under_load [volts]
->>>>>>> 7114914f
-    
-            Outputs:
-            None
-    
-            Properties Used:
-            self.voltage                              [V]
+    
+            Outputs:
+            None
+    
+            Properties Used:
+            self.voltage                              [volts]
         """            
         
         # Here we are going to pack the residuals (torque,voltage) from the network
@@ -924,239 +604,6 @@
         v_max           = self.voltage        
         
         # Return the residuals
-<<<<<<< HEAD
-        segment.state.residuals.network[:,0] = (q_rotor_motor[:,0] - q_prop_lift[:,0])/q_rotor_motor[:,0]
-        segment.state.residuals.network[:,1] = (v_predict[:,0] - v_actual[:,0])/v_max  
-        return
-    
-    
-    def residuals_charge(self,segment):
-        """ This packs the residuals to be send to the mission solver.
-
-            Assumptions:
-            None
-
-            Source:
-            N/A
-
-            Inputs:
-            state.conditions.propulsion:
-                battery_voltage_under_load            [V]
-            state.unknowns.battery_voltage_under_load [V]
-
-            Outputs:
-            None
-
-            Properties Used:
-            self.voltage                              [V]
-        """
-
-        # Here we are going to pack the residuals (torque,voltage) from the network
-
-        # Unpack
-        v_actual     = segment.state.conditions.propulsion.battery_voltage_under_load
-        v_predict    = segment.state.unknowns.battery_voltage_under_load
-        v_max        = self.voltage
-
-        # Return the residuals
-        segment.state.residuals.network[:,0] = (v_predict[:,0] - v_actual[:,0])/v_max
-
-        return      
-    
-    # -----------------------------------------------------------------
-    # LiNCA Battery Cell Unknows and Residuals 
-    # -----------------------------------------------------------------     
-    def unpack_unknowns_linca_transition(self,segment):
-        """ This is an extra set of unknowns which are unpacked from the mission solver and send to the network.
-            This uses only the lift motors.
-    
-            Assumptions:
-            Only the lift motors.
-    
-            Source:
-            N/A
-    
-            Inputs:
-            state.unknowns.propeller_power_coefficient              [None] 
-            state.unknowns.throttle_lift                            [None]
-            state.unknowns.throttle                                 [None]
-            state.unknowns.battery_cell_temperature                 [K]
-            state.unknowns.battery_state_of_charge                  [None]
-            state.unknowns.battery_current                          [A]
-                                                                    
-            Outputs:
-            state.conditions.propulsion.propeller_power_coefficient [None] 
-            state.conditions.propulsion.throttle_lift               [None]
-            state.conditions.propulsion.throttle                    [None]
-            state.conditions.propulsion.battery_cell_temperature    [K]
-            state.conditions.propulsion.battery_state_of_charge     [None]
-            state.conditions.propulsion.battery_current             [A]
-    
-            Properties Used:
-            N/A
-        """               
-        
-        # Here we are going to unpack the unknowns (Cps,throttle,voltage) provided for this network 
-        segment.state.conditions.propulsion.rotor_power_coefficient           = segment.state.unknowns.rotor_power_coefficient
-        segment.state.conditions.propulsion.propeller_power_coefficient       = segment.state.unknowns.propeller_power_coefficient   
-        segment.state.conditions.propulsion.throttle_lift                     = segment.state.unknowns.throttle_lift        
-        segment.state.conditions.propulsion.throttle                          = segment.state.unknowns.throttle
-        segment.state.conditions.propulsion.battery_cell_temperature    = segment.state.unknowns.battery_cell_temperature 
-        segment.state.conditions.propulsion.battery_state_of_charge     = segment.state.unknowns.battery_state_of_charge
-        segment.state.conditions.propulsion.battery_thevenin_voltage    = segment.state.unknowns.battery_thevenin_voltage  
-        
-        return
-    
-    
-    def unpack_unknowns_linca_no_lift(self,segment):
-        """ This is an extra set of unknowns which are unpacked from the mission solver and send to the network.
-            This uses only the lift motors.
-    
-            Assumptions:
-            Only the lift motors.
-    
-            Source:
-            N/A
-    
-            Inputs:
-            state.unknowns.propeller_power_coefficient              [None] 
-            state.unknowns.throttle_lift                            [None]
-            state.unknowns.throttle                                 [None]
-            state.unknowns.battery_cell_temperature                 [K]
-            state.unknowns.battery_state_of_charge                  [None]
-            state.unknowns.battery_current                          [A]
-                                                                    
-            Outputs:
-            state.conditions.propulsion.propeller_power_coefficient [None] 
-            state.conditions.propulsion.throttle_lift               [None]
-            state.conditions.propulsion.throttle                    [None]
-            state.conditions.propulsion.battery_cell_temperature    [K]
-            state.conditions.propulsion.battery_state_of_charge     [None]
-            state.conditions.propulsion.battery_current             [A]
-    
-            Properties Used:
-            N/A
-        """     
-        ones = segment.state.ones_row
-        
-        # Here we are going to unpack the unknowns (Cps,throttle,voltage) provided for this network
-        segment.state.conditions.propulsion.throttle_lift                 = 0.0 * ones(1) 
-        segment.state.conditions.propulsion.propeller_power_coefficient   = segment.state.unknowns.propeller_power_coefficient
-        segment.state.conditions.propulsion.rotor_power_coefficient       = 0.0 * ones(1)
-        segment.state.conditions.propulsion.throttle                      = segment.state.unknowns.throttle
-        segment.state.conditions.propulsion.battery_cell_temperature      = segment.state.unknowns.battery_cell_temperature 
-        segment.state.conditions.propulsion.battery_state_of_charge       = segment.state.unknowns.battery_state_of_charge
-        segment.state.conditions.propulsion.battery_thevenin_voltage      = segment.state.unknowns.battery_thevenin_voltage  
-        
-        return    
-    
-    def unpack_unknowns_linca_no_forward(self,segment):
-        """ This is an extra set of unknowns which are unpacked from the mission solver and send to the network.
-            This uses only the lift motors.
-    
-            Assumptions:
-            Only the lift motors.
-    
-            Source:
-            N/A
-    
-            Inputs:
-            state.unknowns.propeller_power_coefficient              [None] 
-            state.unknowns.throttle_lift                            [None]
-            state.unknowns.throttle                                 [None]
-            state.unknowns.battery_cell_temperature                 [K]
-            state.unknowns.battery_state_of_charge                  [None]
-            state.unknowns.battery_current                          [A]
-                                                                    
-            Outputs:
-            state.conditions.propulsion.propeller_power_coefficient [None] 
-            state.conditions.propulsion.throttle_lift               [None]
-            state.conditions.propulsion.throttle                    [None]
-            state.conditions.propulsion.battery_cell_temperature    [K]
-            state.conditions.propulsion.battery_state_of_charge     [None]
-            state.conditions.propulsion.battery_current             [A]
-    
-            Properties Used:
-            N/A
-        """                
-        
-        ones = segment.state.ones_row
-        
-        # Here we are going to unpack the unknowns (Cps,throttle,voltage) provided for this network
-        segment.state.conditions.propulsion.throttle_lift               = segment.state.unknowns.throttle_lift 
-        segment.state.conditions.propulsion.propeller_power_coefficient = 0.0 * ones(1)
-        segment.state.conditions.propulsion.rotor_power_coefficient     = segment.state.unknowns.rotor_power_coefficient
-        segment.state.conditions.propulsion.throttle                    = 0.0 * ones(1)
-        segment.state.conditions.propulsion.battery_cell_temperature    = segment.state.unknowns.battery_cell_temperature 
-        segment.state.conditions.propulsion.battery_state_of_charge     = segment.state.unknowns.battery_state_of_charge
-        segment.state.conditions.propulsion.battery_thevenin_voltage    = segment.state.unknowns.battery_thevenin_voltage  
-        
-        
-        return    
-    
-    def residuals_linca_transition(self,segment):
-        """ This packs the residuals to be send to the mission solver.
-            Use this if all motors are operational
-    
-            Assumptions:
-            All motors are operational
-    
-            Source:
-            N/A
-    
-            Inputs:
-            state.conditions.propulsion:
-                propeller_motor_torque                            [N-m]
-                rotor_motor_torque                                [N-m]
-                propeller_torque                                  [N-m]
-                rotor_torque                                      [N-m] 
-            state.conditions.propulsion.battery_state_of_charge   [None]
-            state.conditions.propulsion.battery_thevenin_voltage  [V] 
-            state.conditions.propulsion.battery_cell_temperature  [K] 
-            state.unknowns.battery_state_of_charge                [None]
-            state.unknowns.battery_cell_temperature               [K] 
-            state.unknowns.battery_thevenin_voltage               [V]   
-    
-            Outputs:
-            None
-    
-            Properties Used: 
-            N/A
-        """            
-        
-        # Here we are going to pack the residuals (torque,voltage) from the network
-        q_propeller_motor = segment.state.conditions.propulsion.propeller_motor_torque
-        q_prop_forward    = segment.state.conditions.propulsion.propeller_torque
-        q_rotor_motor     = segment.state.conditions.propulsion.rotor_motor_torque
-        q_prop_lift       = segment.state.conditions.propulsion.rotor_torque        
-        
-        SOC_actual        = segment.state.conditions.propulsion.battery_state_of_charge
-        SOC_predict       = segment.state.unknowns.battery_state_of_charge 
-                          
-        Temp_actual       = segment.state.conditions.propulsion.battery_cell_temperature 
-        Temp_predict      = segment.state.unknowns.battery_cell_temperature   
-                          
-        v_th_actual       = segment.state.conditions.propulsion.battery_thevenin_voltage
-        v_th_predict      = segment.state.unknowns.battery_thevenin_voltage        
-        
-        # Return the residuals
-        segment.state.residuals.network[:,0] = (q_propeller_motor[:,0] - q_prop_forward[:,0])/q_propeller_motor[:,0] 
-        segment.state.residuals.network[:,1] = (q_rotor_motor[:,0] - q_prop_lift[:,0])/q_rotor_motor[:,0]
-        segment.state.residuals.network[:,1] = v_th_predict[:,0] - v_th_actual[:,0]     
-        segment.state.residuals.network[:,2] = SOC_predict[:,0] - SOC_actual[:,0]  
-        segment.state.residuals.network[:,3] = Temp_predict[:,0] - Temp_actual[:,0]
-        
-        return
-    
-    
-    def residuals_linca_no_lift(self,segment):
-        """ This packs the residuals to be send to the mission solver.
-            Use this if only the forward motors are operational
-    
-            Assumptions:
-            Only the forward motors are operational
-    
-=======
         segment.state.residuals.network.voltage      = (v_predict - v_actual)/v_max  
         segment.state.residuals.network.lift_rotors  = (q_lift_rotor_motor - q_lift_rotor_lift)/q_lift_rotor_motor
 
@@ -1172,219 +619,10 @@
             Assumptions:
             None
     
->>>>>>> 7114914f
-            Source:
-            N/A
-    
-            Inputs:
-<<<<<<< HEAD
-            state.conditions.propulsion:
-                propeller_motor_torque                            [N-m] 
-                propeller_torque                                  [N-m] 
-            state.conditions.propulsion.battery_state_of_charge   [None]
-            state.conditions.propulsion.battery_thevenin_voltage  [V] 
-            state.conditions.propulsion.battery_cell_temperature  [K] 
-            state.unknowns.battery_state_of_charge                [None]
-            state.unknowns.battery_cell_temperature               [K] 
-            state.unknowns.battery_thevenin_voltage               [V]   
-            
-            Outputs:
-            None
-    
-            Properties Used:
-            self.voltage                              [V]
-        """          
-        
-        # Here we are going to pack the residuals (torque,voltage) from the network
-        q_propeller_motor = segment.state.conditions.propulsion.propeller_motor_torque
-        q_prop_forward    = segment.state.conditions.propulsion.propeller_torque   
-         
-        SOC_actual   = segment.state.conditions.propulsion.battery_state_of_charge
-        SOC_predict  = segment.state.unknowns.battery_state_of_charge 
-        
-        Temp_actual  = segment.state.conditions.propulsion.battery_cell_temperature 
-        Temp_predict = segment.state.unknowns.battery_cell_temperature   
-        
-        v_th_actual  = segment.state.conditions.propulsion.battery_thevenin_voltage
-        v_th_predict = segment.state.unknowns.battery_thevenin_voltage   
-        
-        # Return the residuals
-        segment.state.residuals.network[:,0] = (q_propeller_motor[:,0] - q_prop_forward[:,0])/q_propeller_motor[:,0] 
-        segment.state.residuals.network[:,1] = v_th_predict[:,0] - v_th_actual[:,0]     
-        segment.state.residuals.network[:,2] = SOC_predict[:,0] - SOC_actual[:,0]  
-        segment.state.residuals.network[:,3] = Temp_predict[:,0] - Temp_actual[:,0]
-        return    
-    
-    def residuals_linca_no_forward(self,segment):
-        """ This packs the residuals to be send to the mission solver.
-            Only the lift motors are operational
-    
-            Assumptions:
-            The lift motors are operational
-    
-            Source:
-            N/A
-    
-            Inputs: 
-            state.conditions.propulsion: 
-                rotor_motor_torque                                [N-m] 
-                rotor_torque                                      [N-m] 
-            state.conditions.propulsion.battery_state_of_charge   [None]
-            state.conditions.propulsion.battery_thevenin_voltage  [V] 
-            state.conditions.propulsion.battery_cell_temperature  [K] 
-            state.unknowns.battery_state_of_charge                [None]
-            state.unknowns.battery_cell_temperature               [K] 
-            state.unknowns.battery_thevenin_voltage               [V]   
-            Outputs:
-            None
-    
-            Properties Used:
-            N/A
-        """            
-        
-        # Here we are going to pack the residuals (torque,voltage) from the network
-        q_rotor_motor   = segment.state.conditions.propulsion.rotor_motor_torque
-        q_prop_lift     = segment.state.conditions.propulsion.rotor_torque        
-       
-        SOC_actual   = segment.state.conditions.propulsion.battery_state_of_charge
-        SOC_predict  = segment.state.unknowns.battery_state_of_charge 
-        
-        Temp_actual  = segment.state.conditions.propulsion.battery_cell_temperature 
-        Temp_predict = segment.state.unknowns.battery_cell_temperature   
-        
-        v_th_actual  = segment.state.conditions.propulsion.battery_thevenin_voltage
-        v_th_predict = segment.state.unknowns.battery_thevenin_voltage      
-        
-        # Return the residuals
-        segment.state.residuals.network[:,0] = (q_rotor_motor[:,0] - q_prop_lift[:,0])/q_rotor_motor[:,0]
-        segment.state.residuals.network[:,1] = v_th_predict[:,0] - v_th_actual[:,0]     
-        segment.state.residuals.network[:,2] = SOC_predict[:,0] - SOC_actual[:,0]  
-        segment.state.residuals.network[:,3] = Temp_predict[:,0] - Temp_actual[:,0]
-        return
-    
-    
-    
-    def unpack_unknowns_linca_charge(self,segment): 
-        """ This is an extra set of unknowns which are unpacked from the mission solver and send to the network.
-
-            Assumptions:
-            None 
-
-            Source:
-            N/A
-            
-            Inputs:
-            state.unknowns.battery_state_of_charge                 [None]
-            state.unknowns.battery_cell_temperature                [K]
-            state.unknowns.battery_thevenin_voltage                [V]
- 
-            Outputs: 
-            state.conditions.propulsion.battery_state_of_charge    [None]
-            state.conditions.propulsion.battery_cell_temperature   [K]
-            state.conditions.propulsion.battery_thevenin_voltage   [V]
-
-            Properties Used:
-            N/A
-        """    
-        segment.state.conditions.propulsion.battery_cell_temperature    = segment.state.unknowns.battery_cell_temperature 
-        segment.state.conditions.propulsion.battery_state_of_charge     = segment.state.unknowns.battery_state_of_charge
-        segment.state.conditions.propulsion.battery_thevenin_voltage    = segment.state.unknowns.battery_thevenin_voltage  
-  
-        return
-    
-    def residuals_linca_charge(self,segment):  
-        """ This packs the residuals to be send to the mission solver.
-
-           Assumptions:
-           None
-
-           Source:
-           N/A
-
-           Inputs:
-           state.conditions.propulsion.battery_state_of_charge    [None]
-           state.conditions.propulsion.battery_cell_temperature   [K]
-           state.conditions.propulsion.battery_thevenin_voltage   [V] 
-           state.unknowns.battery_state_of_charge                 [None]
-           state.unknowns.battery_cell_temperature                [K]
-           state.unknowns.battery_thevenin_voltage                [V]
-
-           Outputs:
-           segment.state.residuals
-
-           Properties Used:
-           N/A
-        """        
-             
-        # Unpack         
-        SOC_actual   = segment.state.conditions.propulsion.battery_state_of_charge
-        SOC_predict  = segment.state.unknowns.battery_state_of_charge 
-        
-        Temp_actual  = segment.state.conditions.propulsion.battery_cell_temperature 
-        Temp_predict = segment.state.unknowns.battery_cell_temperature   
-        
-        v_th_actual  = segment.state.conditions.propulsion.battery_thevenin_voltage
-        v_th_predict = segment.state.unknowns.battery_thevenin_voltage        
-       
-        # Return the residuals  
-        segment.state.residuals.network[:,0] = v_th_predict[:,0] - v_th_actual[:,0]     
-        segment.state.residuals.network[:,1] = SOC_predict[:,0] - SOC_actual[:,0]  
-        segment.state.residuals.network[:,2] = Temp_predict[:,0] - Temp_actual[:,0]
-        
-        return      
-    
-    # -----------------------------------------------------------------
-    # LiMnCO Battery Cell Unknows and Residuals 
-    # -----------------------------------------------------------------
-    def unpack_unknowns_linmco_transition(self,segment):
-        """ This is an extra set of unknowns which are unpacked from the mission solver and send to the network.
-            This uses only the lift motors.
-    
-            Assumptions:
-            Only the lift motors.
-    
-            Source:
-            N/A
-    
-            Inputs:
-            state.unknowns.propeller_power_coefficient              [None] 
-            state.unknowns.throttle_lift                            [None]
-            state.unknowns.throttle                                 [None]
-            state.unknowns.battery_cell_temperature                 [K]
-            state.unknowns.battery_state_of_charge                  [None]
-            state.unknowns.battery_current                          [A]
-                                                                    
-            Outputs:
-            state.conditions.propulsion.propeller_power_coefficient [None] 
-            state.conditions.propulsion.throttle_lift               [None]
-            state.conditions.propulsion.throttle                    [None]
-            state.conditions.propulsion.battery_cell_temperature    [K]
-            state.conditions.propulsion.battery_state_of_charge     [None]
-            state.conditions.propulsion.battery_current             [A]
-    
-            Properties Used:
-            N/A
-        """           
-        
-        # Here we are going to unpack the unknowns (Cps,throttle,voltage) provided for this network 
-        segment.state.conditions.propulsion.rotor_power_coefficient           = segment.state.unknowns.rotor_power_coefficient
-        segment.state.conditions.propulsion.propeller_power_coefficient       = segment.state.unknowns.propeller_power_coefficient   
-        segment.state.conditions.propulsion.throttle_lift                     = segment.state.unknowns.throttle_lift        
-        segment.state.conditions.propulsion.throttle                          = segment.state.unknowns.throttle
-        segment.state.conditions.propulsion.battery_cell_temperature          = segment.state.unknowns.battery_cell_temperature 
-        segment.state.conditions.propulsion.battery_state_of_charge           = segment.state.unknowns.battery_state_of_charge
-        segment.state.conditions.propulsion.battery_current                   = segment.state.unknowns.battery_current  
-        
-        return
-    
-    
-    def unpack_unknowns_linmco_no_lift(self,segment):
-        """ This is an extra set of unknowns which are unpacked from the mission solver and send to the network.
-            This uses only the lift motors.
-    
-            Assumptions:
-            Only the lift motors.
-=======
+            Source:
+            N/A
+    
+            Inputs:
             segment
             initial_voltage                   [v]
             initial_power_coefficient         [float]s
@@ -1477,149 +715,11 @@
     
             Assumptions:
             None
->>>>>>> 7114914f
-    
-            Source:
-            N/A
-    
-            Inputs:
-<<<<<<< HEAD
-            state.unknowns.propeller_power_coefficient              [None] 
-            state.unknowns.throttle_lift                            [None]
-            state.unknowns.throttle                                 [None]
-            state.unknowns.battery_cell_temperature                 [K]
-            state.unknowns.battery_state_of_charge                  [None]
-            state.unknowns.battery_current                          [A]
-                                                                    
-            Outputs:
-            state.conditions.propulsion.propeller_power_coefficient [None] 
-            state.conditions.propulsion.throttle_lift               [None]
-            state.conditions.propulsion.throttle                    [None]
-            state.conditions.propulsion.battery_cell_temperature    [K]
-            state.conditions.propulsion.battery_state_of_charge     [None]
-            state.conditions.propulsion.battery_current             [A]
-    
-            Properties Used:
-            N/A
-        """      
-        
-        ones = segment.state.ones_row
-        
-        # Here we are going to unpack the unknowns (Cps,throttle,voltage) provided for this network
-        segment.state.conditions.propulsion.throttle_lift                = 0.0 * ones(1) 
-        segment.state.conditions.propulsion.propeller_power_coefficient  = segment.state.unknowns.propeller_power_coefficient
-        segment.state.conditions.propulsion.rotor_power_coefficient      = 0.0 * ones(1)
-        segment.state.conditions.propulsion.throttle                     = segment.state.unknowns.throttle
-        segment.state.conditions.propulsion.battery_cell_temperature     = segment.state.unknowns.battery_cell_temperature 
-        segment.state.conditions.propulsion.battery_state_of_charge      = segment.state.unknowns.battery_state_of_charge
-        segment.state.conditions.propulsion.battery_current              = segment.state.unknowns.battery_current  
-        
-        return    
-    
-    def unpack_unknowns_linmco_no_forward(self,segment):
-        """ This is an extra set of unknowns which are unpacked from the mission solver and send to the network.
-            This uses only the lift motors.
-    
-            Assumptions:
-            Only the lift motors.
-    
-            Source:
-            N/A
-    
-            Inputs:
-            state.unknowns.propeller_power_coefficient              [None] 
-            state.unknowns.throttle_lift                            [None]
-            state.unknowns.throttle                                 [None]
-            state.unknowns.battery_cell_temperature                 [K]
-            state.unknowns.battery_state_of_charge                  [None]
-            state.unknowns.battery_current                          [A]
-                                                                    
-            Outputs:
-            state.conditions.propulsion.propeller_power_coefficient [None] 
-            state.conditions.propulsion.throttle_lift               [None]
-            state.conditions.propulsion.throttle                    [None]
-            state.conditions.propulsion.battery_cell_temperature    [K]
-            state.conditions.propulsion.battery_state_of_charge     [None]
-            state.conditions.propulsion.battery_current             [A]
-    
-            Properties Used:
-            N/A
-        """             
-        
-        ones = segment.state.ones_row
-        
-        # Here we are going to unpack the unknowns (Cps,throttle,voltage) provided for this network
-        segment.state.conditions.propulsion.throttle_lift               = segment.state.unknowns.throttle_lift 
-        segment.state.conditions.propulsion.propeller_power_coefficient = 0.0 * ones(1)
-        segment.state.conditions.propulsion.rotor_power_coefficient     = segment.state.unknowns.rotor_power_coefficient
-        segment.state.conditions.propulsion.throttle                    = 0.0 * ones(1) 
-        segment.state.conditions.propulsion.battery_cell_temperature    = segment.state.unknowns.battery_cell_temperature 
-        segment.state.conditions.propulsion.battery_state_of_charge     = segment.state.unknowns.battery_state_of_charge
-        segment.state.conditions.propulsion.battery_current             = segment.state.unknowns.battery_current  
-   
-        return    
-    
-    def residuals_linmco_transition(self,segment):
-        """ This packs the residuals to be send to the mission solver.
-            Only the lift motors are operational
-    
-            Assumptions:
-            The lift motors are operational
-    
-            Source:
-            N/A
-    
-            Inputs: 
-            state.conditions.propulsion.propeller_motor_torque    [N-m]
-            state.conditions.propulsion.propeller_torque          [N-m]
-            state.conditions.propulsion.rotor_motor_torque        [N-m]
-            state.conditions.propulsion.rotor_torque              [N-m]
-            state.conditions.propulsion.battery_state_of_charge   [None]
-            state.conditions.propulsion.battery_cell_temperature  [K]
-            state.conditions.propulsion.battery_current           [A]
-            state.unknowns.battery_state_of_charge                [None]
-            state.unknowns.battery_cell_temperature               [K]
-            state.unknowns.battery_current                        [A]
-            
-            Outputs:
-            segment.state.residuals
-    
-            Properties Used: 
-            N/A
-        """                   
-        
-        # Here we are going to pack the residuals (torque,voltage) from the network
-        q_propeller_motor = segment.state.conditions.propulsion.propeller_motor_torque
-        q_prop_forward    = segment.state.conditions.propulsion.propeller_torque
-        q_rotor_motor     = segment.state.conditions.propulsion.rotor_motor_torque
-        q_prop_lift       = segment.state.conditions.propulsion.rotor_torque        
-        
-        SOC_actual        = segment.state.conditions.propulsion.battery_state_of_charge
-        SOC_predict       = segment.state.unknowns.battery_state_of_charge 
-                          
-        Temp_actual       = segment.state.conditions.propulsion.battery_cell_temperature 
-        Temp_predict      = segment.state.unknowns.battery_cell_temperature   
-                          
-        i_actual          = segment.state.conditions.propulsion.battery_current
-        i_predict         = segment.state.unknowns.battery_current      
-    
-        # Return the residuals  
-        segment.state.residuals.network[:,0] = (q_propeller_motor[:,0] - q_prop_forward[:,0])/q_propeller_motor[:,0] 
-        segment.state.residuals.network[:,1] = (q_rotor_motor[:,0] - q_prop_lift[:,0])/q_rotor_motor[:,0]
-        segment.state.residuals.network[:,1] =  SOC_predict[:,0]  - SOC_actual[:,0]  
-        segment.state.residuals.network[:,2] =  Temp_predict[:,0] - Temp_actual[:,0]
-        segment.state.residuals.network[:,3] =  i_predict[:,0] - i_actual[:,0] 
- 
-        return
-    
-    
-    def residuals_linmco_no_lift(self,segment):
-        """ This packs the residuals to be send to the mission solver.
-            Only the lift motors are operational
-    
-            Assumptions:
-            The lift motors are operational
-=======
+    
+            Source:
+            N/A
+    
+            Inputs:
             segment
             initial_voltage                   [v]
             initial_power_coefficient         [float]s
@@ -1703,170 +803,10 @@
     
             Assumptions:
             None
->>>>>>> 7114914f
-    
-            Source:
-            N/A
-    
-<<<<<<< HEAD
-            Inputs: 
-            state.conditions.propulsion.propeller_motor_torque    [N-m]
-            state.conditions.propulsion.propeller_torque          [N-m]
-            state.conditions.propulsion.battery_state_of_charge   [None]
-            state.conditions.propulsion.battery_cell_temperature  [K]
-            state.conditions.propulsion.battery_current           [A]
-            state.unknowns.battery_state_of_charge                [None]
-            state.unknowns.battery_cell_temperature               [K]
-            state.unknowns.battery_current                        [A]
-            
-            Outputs:
-            segment.state.residuals
-    
-            Properties Used: 
-            N/A
-        """             
-        
-        # Here we are going to pack the residuals (torque,voltage) from the network
-        q_propeller_motor = segment.state.conditions.propulsion.propeller_motor_torque
-        q_prop_forward    = segment.state.conditions.propulsion.propeller_torque   
-        
-        SOC_actual        = segment.state.conditions.propulsion.battery_state_of_charge
-        SOC_predict       = segment.state.unknowns.battery_state_of_charge 
-    
-        Temp_actual       = segment.state.conditions.propulsion.battery_cell_temperature 
-        Temp_predict      = segment.state.unknowns.battery_cell_temperature   
-                          
-        i_actual          = segment.state.conditions.propulsion.battery_current
-        i_predict         = segment.state.unknowns.battery_current      
-    
-        # Return the residuals  
-        segment.state.residuals.network[:,0] = (q_propeller_motor[:,0] - q_prop_forward[:,0])/q_propeller_motor[:,0] 
-        segment.state.residuals.network[:,1] =  SOC_predict[:,0]  - SOC_actual[:,0]  
-        segment.state.residuals.network[:,2] =  Temp_predict[:,0] - Temp_actual[:,0]
-        segment.state.residuals.network[:,3] =  i_predict[:,0] - i_actual[:,0] 
-        
-        return    
-    
-    def residuals_linmco_no_forward(self,segment):
-        """ This packs the residuals to be send to the mission solver.
-            Only the lift motors are operational
-    
-            Assumptions:
-            The lift motors are operational
-    
-            Source:
-            N/A
-    
-            Inputs: 
-            state.conditions.propulsion.rotor_motor_torque        [N-m]
-            state.conditions.propulsion.rotor_torque              [N-m]
-            state.conditions.propulsion.battery_state_of_charge   [None]
-            state.conditions.propulsion.battery_cell_temperature  [K]
-            state.conditions.propulsion.battery_current           [A]
-            state.unknowns.battery_state_of_charge                [None]
-            state.unknowns.battery_cell_temperature               [K]
-            state.unknowns.battery_current                        [A]
-            
-            Outputs:
-            segment.state.residuals
-    
-            Properties Used: 
-            N/A
-        """            
-        
-        # Here we are going to pack the residuals (torque,voltage) from the network
-        q_rotor_motor   = segment.state.conditions.propulsion.rotor_motor_torque
-        q_prop_lift     = segment.state.conditions.propulsion.rotor_torque        
- 
-        SOC_actual      = segment.state.conditions.propulsion.battery_state_of_charge
-        SOC_predict     = segment.state.unknowns.battery_state_of_charge 
-    
-        Temp_actual     = segment.state.conditions.propulsion.battery_cell_temperature 
-        Temp_predict    = segment.state.unknowns.battery_cell_temperature   
-                        
-        i_actual        = segment.state.conditions.propulsion.battery_current
-        i_predict       = segment.state.unknowns.battery_current      
-    
-        # Return the residuals  
-        segment.state.residuals.network[:,0] = (q_rotor_motor[:,0] - q_prop_lift[:,0])/q_rotor_motor[:,0]  
-        segment.state.residuals.network[:,1] =  SOC_predict[:,0]  - SOC_actual[:,0]  
-        segment.state.residuals.network[:,2] =  Temp_predict[:,0] - Temp_actual[:,0]
-        segment.state.residuals.network[:,3] =  i_predict[:,0] - i_actual[:,0]         
-         
-        return    
-    
-    def unpack_unknowns_linmco_charge(self,segment): 
-        """ This is an extra set of unknowns which are unpacked from the mission solver and send to the network.
-
-            Assumptions:
-            None
-
-            Source:
-            N/A
-
-            Inputs: 
-            state.unknowns.battery_state_of_charge                 [None]
-            state.unknowns.battery_cell_temperature                [K]
-            state.unknowns.battery_current                         [A]
-            
-            Outputs:  
-            state.conditions.propulsion.battery_state_of_charge    [None]
-            state.conditions.propulsion.battery_cell_temperature   [K]
-            state.conditions.propulsion.battery_current            [A]
-            
-
-            Properties Used:
-            N/A
-        """                
-        segment.state.conditions.propulsion.battery_cell_temperature = segment.state.unknowns.battery_cell_temperature 
-        segment.state.conditions.propulsion.battery_state_of_charge  = segment.state.unknowns.battery_state_of_charge
-        segment.state.conditions.propulsion.battery_current          = segment.state.unknowns.battery_current         
-      
-        return
-    
-    def residuals_linmco_charge(self,segment):  
-        """ This packs the residuals to be send to the mission solver.
-
-            Assumptions:
-            None
-
-            Source:
-            N/A
-
-            Inputs:
-            state.conditions.propulsion.battery_state_of_charge    [None]
-            state.conditions.propulsion.battery_cell_temperature   [K]
-            state.conditions.propulsion.battery_thevenin_voltage   [V] 
-            state.unknowns.battery_state_of_charge                 [None]
-            state.unknowns.battery_cell_temperature                [K]
-            state.unknowns.battery_thevenin_voltage                [V]
-
-            Outputs:
-            segment.state.residuals
-
-            Properties Used: 
-            N/A
-        """                
-        # Unpack 
-        SOC_actual   = segment.state.conditions.propulsion.battery_state_of_charge
-        SOC_predict  = segment.state.unknowns.battery_state_of_charge 
-
-        Temp_actual  = segment.state.conditions.propulsion.battery_cell_temperature 
-        Temp_predict = segment.state.unknowns.battery_cell_temperature   
-
-        i_actual     = segment.state.conditions.propulsion.battery_current
-        i_predict    = segment.state.unknowns.battery_current      
-
-        # Return the residuals 
-        segment.state.residuals.network[:,0] = i_predict[:,0]    - i_actual[:,0]    
-        segment.state.residuals.network[:,1] = SOC_predict[:,0]  - SOC_actual[:,0]  
-        segment.state.residuals.network[:,2] = Temp_predict[:,0] - Temp_actual[:,0]
-
-        
-        return    
-    
-    __call__ = evaluate_thrust
-=======
+    
+            Source:
+            N/A
+    
             Inputs:
             segment
             initial_voltage                   [v]
@@ -1943,5 +883,4 @@
         segment.process.iterate.unknowns.network  = self.unpack_unknowns_lift
         segment.process.iterate.residuals.network = self.residuals_lift 
 
-        return segment    
->>>>>>> 7114914f
+        return segment    