## @defgroup Methods-Missions-Segments Segments
# Mission Segment folders containing the functions for setting up and solving a mission.
# @ingroup Methods-Missions

<<<<<<< HEAD
from converge_root import converge_root
from expand_state  import expand_state
from optimize      import converge_opt
from dummy_mission_solver import dummy_mission_solver
=======
from .converge_root import converge_root
from .expand_state  import expand_state
from .optimize      import converge_opt
>>>>>>> 3194d389

from . import Common
from . import Cruise
from . import Climb
from . import Descent
from . import Ground
from . import Hover
from . import Single_Point<|MERGE_RESOLUTION|>--- conflicted
+++ resolved
@@ -2,16 +2,11 @@
 # Mission Segment folders containing the functions for setting up and solving a mission.
 # @ingroup Methods-Missions
 
-<<<<<<< HEAD
-from converge_root import converge_root
-from expand_state  import expand_state
-from optimize      import converge_opt
-from dummy_mission_solver import dummy_mission_solver
-=======
 from .converge_root import converge_root
 from .expand_state  import expand_state
 from .optimize      import converge_opt
->>>>>>> 3194d389
+from .dummy_mission_solver import dummy_mission_solver
+
 
 from . import Common
 from . import Cruise
