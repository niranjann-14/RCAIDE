--- conflicted
+++ resolved
@@ -3,10 +3,7 @@
 # 
 # Created:  Jan 2016, E. Botero
 # Modified: May 2019, T. MacDonald
-<<<<<<< HEAD
-=======
 #           Mar 2020, M. Clarke
->>>>>>> 22ae1751
 
 # ----------------------------------------------------------------------
 #  Initialize Conditions
