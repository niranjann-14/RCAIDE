--- conflicted
+++ resolved
@@ -21,17 +21,6 @@
     """ Optimizes propeller chord and twist given input parameters.
           
           Inputs:
-<<<<<<< HEAD
-              Either design power or thrust
-              hub radius
-              tip radius
-              rotation rate
-              freestream velocity
-              number of blades
-              number of stations- N
-              design lift coefficient
-              airfoil data
-=======
           Either design power or thrust
           prop_attributes.
             hub radius                       [m]
@@ -42,7 +31,6 @@
             number of stations
             design lift coefficient
             airfoil data                     
->>>>>>> aafe2775
 
           Outputs:
           Twist distribution                 [array of radians]
@@ -79,10 +67,6 @@
     Pc = 2.*Power/(rho*(V*V*V)*np.pi*(R*R))    
     
     tol   = 1e-10 # Convergence tolerance
-<<<<<<< HEAD
-=======
-    N     = 20   # Number of Stations
->>>>>>> aafe2775
 
     #Step 1, assume a zeta
     zeta = 0.1 # Assume to be small initially
