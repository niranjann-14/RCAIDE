## @ingroup Analyses-Energy
# RCAIDE/Framework/Analyses/Energy/Energy.py
# 
# 
# Created:  Jul 2023, M. Clarke 

# ----------------------------------------------------------------------------------------------------------------------
#  IMPORT
# ----------------------------------------------------------------------------------------------------------------------  
# RCAIDE imports
from RCAIDE.Framework.Core     import Data
from RCAIDE.Framework.Analyses import Analysis 

# ----------------------------------------------------------------------------------------------------------------------
#  ANALYSIS
# ----------------------------------------------------------------------------------------------------------------------  
## @ingroup Analyses-Energy

# ----------------------------------------------------------------------------------------------------------------------
#  Energy Analysis
# ----------------------------------------------------------------------------------------------------------------------   
class Energy(Analysis):
    """ This is the base class for energy analyses.
    """
    def __defaults__(self):
        """This sets the default values and methods for the analysis.
            
        Assumptions:
            None

        Source:
            None 
        """        
        self.tag      = 'energy'
<<<<<<< HEAD
        self.vehicle  = None
        
    def evaluate_thrust(self,state):
=======
        self.vehicle  = Data()
>>>>>>> f800b573
        
    def evaluate(self,state): 
        """Evaluate the thrust produced by the energy network.
    
<<<<<<< HEAD
                Assumptions:
                Network has an "evaluate_thrust" method.
    
                Source:
                N/A
    
                Inputs:
                State data container
    
                Outputs:
                Results of the thrust evaluation method.
    
                Properties Used:
                N/A                
            """
                
            
        networks = self.vehicle.networks
        cg       = self.vehicle.mass_properties.center_of_gravity
        results  = networks.evaluate_thrust(state, cg) 
        
        return results
    
    def evaluate_power(self,state):
        
        """Evaluate the power produced by the energy network.
    
                Assumptions:
                Network has an "evaluate_power" method.
    
                Source:
                N/A
    
                Inputs:
                State data container
    
                Outputs:
                Results of the power evaluation method.
    
                Properties Used:
                N/A                
            """
                
            
        networks = self.vehicle.networks
        cg       = self.vehicle.mass_properties.center_of_gravity
        results  = networks.evaluate_power(state, cg) 
        
        return results    
=======
        Assumptions:
            None

        Source:
            None

        Args:
            state (dict): flight conditions [-]

        Returns:
            results : results of the thrust evaluation method. 
        """ 
            
        networks = self.vehicle.networks
        cg       = self.vehicle.mass_properties.center_of_gravity
        networks.evaluate(state,cg)
        return  
>>>>>>> f800b573
    <|MERGE_RESOLUTION|>--- conflicted
+++ resolved
@@ -1,115 +1,57 @@
-## @ingroup Analyses-Energy
-# RCAIDE/Framework/Analyses/Energy/Energy.py
-# 
-# 
-# Created:  Jul 2023, M. Clarke 
-
-# ----------------------------------------------------------------------------------------------------------------------
-#  IMPORT
-# ----------------------------------------------------------------------------------------------------------------------  
-# RCAIDE imports
-from RCAIDE.Framework.Core     import Data
-from RCAIDE.Framework.Analyses import Analysis 
-
-# ----------------------------------------------------------------------------------------------------------------------
-#  ANALYSIS
-# ----------------------------------------------------------------------------------------------------------------------  
-## @ingroup Analyses-Energy
-
-# ----------------------------------------------------------------------------------------------------------------------
-#  Energy Analysis
-# ----------------------------------------------------------------------------------------------------------------------   
-class Energy(Analysis):
-    """ This is the base class for energy analyses.
-    """
-    def __defaults__(self):
-        """This sets the default values and methods for the analysis.
-            
-        Assumptions:
-            None
-
-        Source:
-            None 
-        """        
-        self.tag      = 'energy'
-<<<<<<< HEAD
-        self.vehicle  = None
-        
-    def evaluate_thrust(self,state):
-=======
-        self.vehicle  = Data()
->>>>>>> f800b573
-        
-    def evaluate(self,state): 
-        """Evaluate the thrust produced by the energy network.
-    
-<<<<<<< HEAD
-                Assumptions:
-                Network has an "evaluate_thrust" method.
-    
-                Source:
-                N/A
-    
-                Inputs:
-                State data container
-    
-                Outputs:
-                Results of the thrust evaluation method.
-    
-                Properties Used:
-                N/A                
-            """
-                
-            
-        networks = self.vehicle.networks
-        cg       = self.vehicle.mass_properties.center_of_gravity
-        results  = networks.evaluate_thrust(state, cg) 
-        
-        return results
-    
-    def evaluate_power(self,state):
-        
-        """Evaluate the power produced by the energy network.
-    
-                Assumptions:
-                Network has an "evaluate_power" method.
-    
-                Source:
-                N/A
-    
-                Inputs:
-                State data container
-    
-                Outputs:
-                Results of the power evaluation method.
-    
-                Properties Used:
-                N/A                
-            """
-                
-            
-        networks = self.vehicle.networks
-        cg       = self.vehicle.mass_properties.center_of_gravity
-        results  = networks.evaluate_power(state, cg) 
-        
-        return results    
-=======
-        Assumptions:
-            None
-
-        Source:
-            None
-
-        Args:
-            state (dict): flight conditions [-]
-
-        Returns:
-            results : results of the thrust evaluation method. 
-        """ 
-            
-        networks = self.vehicle.networks
-        cg       = self.vehicle.mass_properties.center_of_gravity
-        networks.evaluate(state,cg)
-        return  
->>>>>>> f800b573
+## @ingroup Analyses-Energy
+# RCAIDE/Framework/Analyses/Energy/Energy.py
+# 
+# 
+# Created:  Jul 2023, M. Clarke 
+
+# ----------------------------------------------------------------------------------------------------------------------
+#  IMPORT
+# ----------------------------------------------------------------------------------------------------------------------  
+# RCAIDE imports
+from RCAIDE.Framework.Core     import Data
+from RCAIDE.Framework.Analyses import Analysis 
+
+# ----------------------------------------------------------------------------------------------------------------------
+#  ANALYSIS
+# ----------------------------------------------------------------------------------------------------------------------  
+## @ingroup Analyses-Energy
+
+# ----------------------------------------------------------------------------------------------------------------------
+#  Energy Analysis
+# ----------------------------------------------------------------------------------------------------------------------   
+class Energy(Analysis):
+    """ This is the base class for energy analyses.
+    """
+    def __defaults__(self):
+        """This sets the default values and methods for the analysis.
+            
+        Assumptions:
+            None
+
+        Source:
+            None 
+        """        
+        self.tag      = 'energy'
+        self.vehicle  = Data()
+        
+    def evaluate(self,state): 
+        """Evaluate the thrust produced by the energy network.
+    
+        Assumptions:
+            None
+
+        Source:
+            None
+
+        Args:
+            state (dict): flight conditions [-]
+
+        Returns:
+            results : results of the thrust evaluation method. 
+        """ 
+            
+        networks = self.vehicle.networks
+        cg       = self.vehicle.mass_properties.center_of_gravity
+        networks.evaluate(state,cg)
+        return  
     