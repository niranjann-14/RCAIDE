## @ingroup Analyses-Mission-Segments
# RCAIDE/Framework/Analyses/Mission/Segment/Evaluate.py
# 
# 
# Created:  Jul 2023, M. Clarke
 
# ----------------------------------------------------------------------------------------------------------------------
#  IMPORT
# ----------------------------------------------------------------------------------------------------------------------

# RCAIDE imports  
from RCAIDE.Framework.Mission.Segments         import Segment
from RCAIDE.Framework.Mission.Common.Results   import Results
from RCAIDE.Library.Mission            import Common , Solver 
from RCAIDE.Framework.Analyses                 import Process  

# ----------------------------------------------------------------------------------------------------------------------
#  ANALYSES
# ---------------------------------------------------------------------------------------------------------------------- 
## @ingroup Analyses-Mission-Segments
class Evaluate(Segment):
    """ Base process class used to analyze a vehicle in each flight segment  
    
    Assumptions:
    None

    Source:
    N/A

    Inputs:
    None

    Outputs:
    None

    Properties Used:
    None
    """     
    
    def __defaults__(self):
        """This sets the default values.
    
            Assumptions:
            None
    
            Source:
            N/A
    
            Inputs:
            None
    
            Outputs:
            None
    
            Properties Used:
            None
        """           
        
        # --------------------------------------------------------------
        #   State
        # --------------------------------------------------------------
        
        # conditions
        self.temperature_deviation                = 0.0
        self.sideslip_angle                       = 0.0 
        self.state.conditions.update(Results())
        
        # ---------------------------------------------------------------
        # Define Flight Controls and Residuals 
        # ---------------------------------------------------------------     
        self.flight_dynamics_and_controls()    
        
        # --------------------------------------------------------------
        #   Initialize - before iteration
        # -------------------------------------------------------------- 
        initialize                         = self.process.initialize 
        initialize.expand_state            = Solver.expand_state
        initialize.differentials           = Common.Initialize.differentials_dimensionless 
        initialize.conditions              = None 

        # --------------------------------------------------------------         
        #   Converge 
        # -------------------------------------------------------------- 
        converge = self.process.converge 
        converge.converge_root             = Solver.converge_root        

        # --------------------------------------------------------------          
        #   Iterate  
        # -------------------------------------------------------------- 
        iterate                            = self.process.iterate 
        iterate.initials                   = Process()
        iterate.initials.time              = Common.Initialize.time
        iterate.initials.weights           = Common.Initialize.weights
        iterate.initials.energy            = Common.Initialize.energy
        iterate.initials.inertial_position = Common.Initialize.inertial_position
        iterate.initials.planet_position   = Common.Initialize.planet_position
        
        # Unpack Unknowns
        iterate.unknowns                   = Process()
        
        # Update Conditions
        iterate.conditions = Process()
        iterate.conditions.differentials         = Common.Update.differentials_time
        iterate.conditions.acceleration          = Common.Update.acceleration
        iterate.conditions.angular_acceleration  = Common.Update.angular_acceleration
        iterate.conditions.altitude              = Common.Update.altitude
        iterate.conditions.atmosphere            = Common.Update.atmosphere
        iterate.conditions.gravity               = Common.Update.gravity
        iterate.conditions.freestream            = Common.Update.freestream
        iterate.conditions.orientations          = Common.Update.orientations
        iterate.conditions.energy                = Common.Update.thrust
        iterate.conditions.aerodynamics          = Common.Update.aerodynamics
        iterate.conditions.stability             = Common.Update.stability
        iterate.conditions.weights               = Common.Update.weights
        iterate.conditions.forces                = Common.Update.forces
        iterate.conditions.moments               = Common.Update.moments
        iterate.conditions.planet_position       = Common.Update.planet_position

        # Solve Residuals
        iterate.residuals = Process()

        # --------------------------------------------------------------  
        #  Post Process   
        # -------------------------------------------------------------- 
        post_process                    = self.process.post_process   
<<<<<<< HEAD
        post_process.inertial_position  = Common.Update.linear_inertial_horizontal_position
        post_process.battery_age        = Common.Update.battery_age  
=======
        post_process.inertial_position  = Common.Update.inertial_horizontal_position
        post_process.energy             = Common.Update.energy  
>>>>>>> 42165ad8
        post_process.noise              = Common.Update.noise
        post_process.emissions          = Common.Update.emissions
        
        return
<|MERGE_RESOLUTION|>--- conflicted
+++ resolved
@@ -123,13 +123,8 @@
         #  Post Process   
         # -------------------------------------------------------------- 
         post_process                    = self.process.post_process   
-<<<<<<< HEAD
         post_process.inertial_position  = Common.Update.linear_inertial_horizontal_position
-        post_process.battery_age        = Common.Update.battery_age  
-=======
-        post_process.inertial_position  = Common.Update.inertial_horizontal_position
-        post_process.energy             = Common.Update.energy  
->>>>>>> 42165ad8
+        post_process.energy             = Common.Update.energy 
         post_process.noise              = Common.Update.noise
         post_process.emissions          = Common.Update.emissions
         
