--- conflicted
+++ resolved
@@ -146,453 +146,6 @@
             
         # store data
         self.Airfoils.append(airfoil)
-<<<<<<< HEAD
-        
-    def spin(self,conditions):
-        """Analyzes a general rotor given geometry and operating conditions.
-
-        Assumptions:
-        per source
-
-        Source:
-        Drela, M. "Qprop Formulation", MIT AeroAstro, June 2006
-        http://web.mit.edu/drela/Public/web/qprop/qprop_theory.pdf
-
-        Leishman, Gordon J. Principles of helicopter aerodynamics
-        Cambridge university press, 2006.
-
-        Inputs:
-        self.inputs.omega                    [radian/s]
-        conditions.freestream.
-          density                            [kg/m^3]
-          dynamic_viscosity                  [kg/(m-s)]
-          speed_of_sound                     [m/s]
-          temperature                        [K]
-        conditions.frames.
-          body.transform_to_inertial         (rotation matrix)
-          inertial.velocity_vector           [m/s]
-        conditions.energy. 
-
-        Outputs:
-        conditions.energy.outputs.
-           number_radial_stations            [-]
-           number_azimuthal_stations         [-]
-           disc_radial_distribution          [m]
-           speed_of_sound                    [m/s]
-           density                           [kg/m-3]
-           velocity                          [m/s]
-           disc_tangential_induced_velocity  [m/s]
-           disc_axial_induced_velocity       [m/s]
-           disc_tangential_velocity          [m/s]
-           disc_axial_velocity               [m/s]
-           drag_coefficient                  [-]
-           lift_coefficient                  [-]
-           omega                             [rad/s]
-           disc_circulation                  [-]
-           blade_dQ_dR                       [N/m]
-           blade_dT_dr                       [N]
-           blade_thrust_distribution         [N]
-           disc_thrust_distribution          [N]
-           thrust_per_blade                  [N]
-           thrust_coefficient                [-]
-           azimuthal_distribution            [rad]
-           disc_azimuthal_distribution       [rad]
-           blade_dQ_dR                       [N]
-           blade_dQ_dr                       [Nm]
-           blade_torque_distribution         [Nm]
-           disc_torque_distribution          [Nm]
-           torque_per_blade                  [Nm]
-           torque_coefficient                [-]
-           power                             [W]
-           power_coefficient                 [-]
-
-        Properties Used:
-        self.
-          number_of_blades                   [-]
-          tip_radius                         [m]
-          twist_distribution                 [radians]
-          chord_distribution                 [m]
-          orientation_euler_angles           [rad, rad, rad]
-        """
-
-        # Unpack rotor blade parameters
-        B        = self.number_of_blades
-        R        = self.tip_radius
-        beta_0   = self.twist_distribution
-        c        = self.chord_distribution
-        sweep    = self.sweep_distribution     # quarter chord distance from quarter chord of root airfoil
-        r_1d     = self.radius_distribution
-        tc       = self.thickness_to_chord
-        a_loc    = self.airfoil_polar_stations
-        airfoils = self.Airfoils
- 
-
-        # Unpack rotor inputs and conditions
-        omega                 = self.inputs.omega
-        Na                    = self.number_azimuthal_stations
-        nonuniform_freestream = self.nonuniform_freestream
-        use_2d_analysis       = self.use_2d_analysis
-        pitch_c               = self.inputs.pitch_command
-        
-        # 2d analysis required for wake fid1
-        if isinstance(self.Wake, Rotor_Wake_Fidelity_One):
-            use_2d_analysis=True
-
-        # Check for variable pitch
-        if np.any(pitch_c !=0) and not self.variable_pitch:
-            print("Warning: pitch commanded for a fixed-pitch rotor. Changing to variable pitch rotor for weights analysis.")
-            self.variable_pitch = True
-
-        # Unpack freestream conditions
-        rho     = conditions.freestream.density[:,0,None]
-        mu      = conditions.freestream.dynamic_viscosity[:,0,None]
-        a       = conditions.freestream.speed_of_sound[:,0,None]
-        T       = conditions.freestream.temperature[:,0,None]
-        Vv      = conditions.frames.inertial.velocity_vector
-        nu      = mu/rho
-        rho_0   = rho
-        T_0     = T
-
-        # Number of radial stations and segment control points
-        Nr       = len(c)
-        ctrl_pts = len(Vv)
-        
-        # Helpful shorthands
-        pi      = np.pi
-
-        # Calculate total blade pitch
-        total_blade_pitch = beta_0 + pitch_c
-
-        # Velocity in the rotor frame
-        T_body2inertial = conditions.frames.body.transform_to_inertial
-        T_inertial2body = orientation_transpose(T_body2inertial)
-        V_body          = orientation_product(T_inertial2body,Vv)
-        body2thrust     = self.body_to_prop_vel()
-        
-        T_body2thrust   = orientation_transpose(np.ones_like(T_body2inertial[:])*body2thrust)
-        V_thrust        = orientation_product(T_body2thrust,V_body)
-
-        # Check and correct for hover
-        V         = V_thrust[:,0,None]
-        V[V==0.0] = 1E-6
-
-        # Non-dimensional radial distribution and differential radius
-        chi           = r_1d/R
-        diff_r        = np.diff(r_1d)
-        deltar        = np.zeros(len(r_1d))
-        deltar[1:-1]  = diff_r[0:-1]/2 + diff_r[1:]/2
-        deltar[0]     = diff_r[0]/2
-        deltar[-1]    = diff_r[-1]/2
-
-        # Calculating rotational parameters
-        omegar   = np.outer(omega,r_1d)  # Something wrong here
-        n        = omega/(2.*pi)   # Rotations per second
-
-        # 2 dimensional radial distribution non dimensionalized
-        chi_2d         = np.tile(chi[:, None],(1,Na))
-        chi_2d         = np.repeat(chi_2d[None,:,:], ctrl_pts, axis=0)
-        r_dim_2d       = np.tile(r_1d[:, None] ,(1,Na))
-        r_dim_2d       = np.repeat(r_dim_2d[None,:,:], ctrl_pts, axis=0)
-        c_2d           = np.tile(c[:, None] ,(1,Na))
-        c_2d           = np.repeat(c_2d[None,:,:], ctrl_pts, axis=0)
-
-        # Azimuthal distribution of stations (in direction of rotation)
-        psi            = np.linspace(0,2*pi,Na+1)[:-1]
-        psi_2d         = np.tile(np.atleast_2d(psi),(Nr,1))
-        psi_2d         = np.repeat(psi_2d[None, :, :], ctrl_pts, axis=0)
-
-        # apply blade sweep to azimuthal position
-        if np.any(np.array([sweep])!=0):
-            use_2d_analysis     = True
-            sweep_2d            = np.repeat(sweep[:, None], (1,Na))
-            sweep_offset_angles = np.tan(sweep_2d/r_dim_2d)
-            psi_2d             += sweep_offset_angles
-
-        # Starting with uniform freestream
-        ua       = 0
-        ut       = 0
-        ur       = 0
-
-        # Include velocities introduced by rotor incidence angles
-        if (np.any(abs(V_thrust[:,1]) >1e-3) or np.any(abs(V_thrust[:,2]) >1e-3)) and use_2d_analysis:
-
-            # y-component of freestream in the propeller cartesian plane
-            Vy  = V_thrust[:,1,None,None]
-            Vy  = np.repeat(Vy, Nr,axis=1)
-            Vy  = np.repeat(Vy, Na,axis=2)
-
-            # z-component of freestream in the propeller cartesian plane
-            Vz  = V_thrust[:,2,None,None]
-            Vz  = np.repeat(Vz, Nr,axis=1)
-            Vz  = np.repeat(Vz, Na,axis=2)
-
-            # compute resulting radial and tangential velocities in polar frame
-            utz =  -Vz*np.sin(psi_2d)
-            urz =   Vz*np.cos(psi_2d)
-            uty =  -Vy*np.cos(psi_2d)
-            ury =   Vy*np.sin(psi_2d)
-
-            ut +=  (utz + uty)  # tangential velocity in direction of rotor rotation
-            ur +=  (urz + ury)  # radial velocity (positive toward tip)
-            ua +=  np.zeros_like(ut)
-            
-
-        # Include external velocities introduced by user
-        if nonuniform_freestream:
-            use_2d_analysis   = True
-
-            # include additional influences specified at rotor sections, shape=(ctrl_pts,Nr,Na)
-            ua += self.axial_velocities_2d
-            ut += self.tangential_velocities_2d
-            ur += self.radial_velocities_2d
-
-        if use_2d_analysis:
-            # make everything 2D with shape (ctrl_pts,Nr,Na)
-
-            # 2-D freestream velocity and omega*r
-            V_2d   = V_thrust[:,0,None,None]
-            V_2d   = np.repeat(V_2d, Na,axis=2)
-            V_2d   = np.repeat(V_2d, Nr,axis=1)
-            omegar = (np.repeat(np.outer(omega,r_1d)[:,:,None], Na, axis=2))
-
-            # total velocities
-            Ua     = V_2d + ua
-
-            # 2-D blade pitch and radial distributions
-            if np.size(pitch_c)>1:
-                # control variable is the blade pitch, repeat around azimuth
-                beta = np.repeat(total_blade_pitch[:,:,None], Na, axis=2)
-            else:
-                beta = np.tile(total_blade_pitch[None,:,None],(ctrl_pts,1,Na ))
-
-            r    = np.tile(r_1d[None,:,None], (ctrl_pts, 1, Na))
-            c    = np.tile(c[None,:,None], (ctrl_pts, 1, Na))
-            deltar = np.tile(deltar[None,:,None], (ctrl_pts, 1, Na))
-
-            # 2-D atmospheric properties
-            a   = np.tile(np.atleast_2d(a),(1,Nr))
-            a   = np.repeat(a[:, :, None], Na, axis=2)
-            nu  = np.tile(np.atleast_2d(nu),(1,Nr))
-            nu  = np.repeat(nu[:,  :, None], Na, axis=2)
-            rho = np.tile(np.atleast_2d(rho),(1,Nr))
-            rho = np.repeat(rho[:,  :, None], Na, axis=2)
-            T   = np.tile(np.atleast_2d(T),(1,Nr))
-            T   = np.repeat(T[:, :, None], Na, axis=2)
-
-        else:
-            # total velocities
-            r      = r_1d
-            Ua     = np.outer((V + ua),np.ones_like(r))
-            beta   = total_blade_pitch
-
-        # Total velocities
-        Ut     = omegar - ut
-        U      = np.sqrt(Ua*Ua + Ut*Ut + ur*ur)
-
-        #---------------------------------------------------------------------------
-        # COMPUTE WAKE-INDUCED INFLOW VELOCITIES AND RESULTING ROTOR PERFORMANCE
-        #---------------------------------------------------------------------------
-        # pack inputs
-        wake_inputs                       = Data()
-        wake_inputs.velocity_total        = U
-        wake_inputs.velocity_axial        = Ua
-        wake_inputs.velocity_tangential   = Ut
-        wake_inputs.ctrl_pts              = ctrl_pts
-        wake_inputs.Nr                    = Nr
-        wake_inputs.Na                    = Na        
-        wake_inputs.use_2d_analysis       = use_2d_analysis        
-        wake_inputs.twist_distribution    = beta
-        wake_inputs.chord_distribution    = c
-        wake_inputs.radius_distribution   = r
-        wake_inputs.speed_of_sounds       = a
-        wake_inputs.dynamic_viscosities   = nu
-
-        va, vt = self.Wake.evaluate(self,wake_inputs,conditions)
-        
-        # compute new blade velocities
-        Wa   = va + Ua
-        Wt   = Ut - vt
-
-        lamdaw, F, _ = compute_inflow_and_tip_loss(r,R,Wa,Wt,B)
-
-        # Compute aerodynamic forces based on specified input airfoil or surrogate
-        Cl, Cdval, alpha, Ma,W, Re = compute_airfoil_aerodynamics(beta,c,r,R,B,Wa,Wt,a,nu,airfoils,a_loc,ctrl_pts,Nr,Na,tc,use_2d_analysis)
-        
-        
-        # compute HFW circulation at the blade
-        Gamma = 0.5*W*c*Cl  
-
-        #---------------------------------------------------------------------------            
-                
-        # tip loss correction for velocities, since tip loss correction is only applied to loads in prior BET iteration
-        va     = F*va
-        vt     = F*vt
-        lamdaw = r*(va+Ua)/(R*(Ut-vt))
-
-        # More Cd scaling from Mach from AA241ab notes for turbulent skin friction
-        Tw_Tinf     = 1. + 1.78*(Ma*Ma)
-        Tp_Tinf     = 1. + 0.035*(Ma*Ma) + 0.45*(Tw_Tinf-1.)
-        Tp          = (Tp_Tinf)*T
-        Rp_Rinf     = (Tp_Tinf**2.5)*(Tp+110.4)/(T+110.4)
-        Cd          = ((1/Tp_Tinf)*(1/Rp_Rinf)**0.2)*Cdval
-
-        epsilon                  = Cd/Cl
-        epsilon[epsilon==np.inf] = 10.
-
-        # thrust and torque and their derivatives on the blade.
-        blade_T_distribution     = rho*(Gamma*(Wt-epsilon*Wa))*deltar
-        blade_Q_distribution     = rho*(Gamma*(Wa+epsilon*Wt)*r)*deltar
-        blade_dT_dr              = rho*(Gamma*(Wt-epsilon*Wa))
-        blade_dQ_dr              = rho*(Gamma*(Wa+epsilon*Wt)*r)
-
-
-        if use_2d_analysis:
-            blade_T_distribution_2d = blade_T_distribution
-            blade_Q_distribution_2d = blade_Q_distribution
-            blade_dT_dr_2d          = blade_dT_dr
-            blade_dQ_dr_2d          = blade_dQ_dr
-            blade_Gamma_2d          = Gamma
-            alpha_2d                = alpha
-
-            Va_2d = Wa
-            Vt_2d = Wt
-            Va_avg = np.average(Wa, axis=2)      # averaged around the azimuth
-            Vt_avg = np.average(Wt, axis=2)      # averaged around the azimuth
-
-            Va_ind_2d  = va
-            Vt_ind_2d  = vt
-            Vt_ind_avg = np.average(vt, axis=2)
-            Va_ind_avg = np.average(va, axis=2)
-
-            # set 1d blade loadings to be the average:
-            blade_T_distribution    = np.mean((blade_T_distribution_2d), axis = 2)
-            blade_Q_distribution    = np.mean((blade_Q_distribution_2d), axis = 2)
-            blade_dT_dr             = np.mean((blade_dT_dr_2d), axis = 2)
-            blade_dQ_dr             = np.mean((blade_dQ_dr_2d), axis = 2)
-
-            # compute the hub force / rotor drag distribution along the blade
-            dL_2d    = 0.5*rho*c_2d*Cd*omegar**2*deltar
-            dD_2d    = 0.5*rho*c_2d*Cl*omegar**2*deltar
-
-            rotor_drag_distribution = np.mean(dL_2d*np.sin(psi_2d) + dD_2d*np.cos(psi_2d),axis=2)
-
-        else:
-            Va_2d   = np.repeat(Wa[ :, :, None], Na, axis=2)
-            Vt_2d   = np.repeat(Wt[ :, :, None], Na, axis=2)
-
-            blade_T_distribution_2d  = np.repeat(blade_T_distribution[:, :, None], Na, axis=2)
-            blade_Q_distribution_2d  = np.repeat(blade_Q_distribution[:, :, None], Na, axis=2)
-            blade_dT_dr_2d           = np.repeat(blade_dT_dr[:, :, None], Na, axis=2)
-            blade_dQ_dr_2d           = np.repeat(blade_dQ_dr[:, :, None], Na, axis=2)
-            blade_Gamma_2d           = np.repeat(Gamma[ :, :, None], Na, axis=2)
-            alpha_2d                 = np.repeat(alpha[ :, :, None], Na, axis=2)
-
-            Vt_avg                  = Wt
-            Va_avg                  = Wa
-            Vt_ind_avg              = vt
-            Va_ind_avg              = va
-            Va_ind_2d               = np.repeat(va[ :, :, None], Na, axis=2)
-            Vt_ind_2d               = np.repeat(vt[ :, :, None], Na, axis=2)
-
-            # compute the hub force / rotor drag distribution along the blade
-            dL    = 0.5*rho*c*Cd*omegar**2*deltar
-            dL_2d = np.repeat(dL[:, :, None], Na, axis=2)
-            dD    = 0.5*rho*c*Cl*omegar**2*deltar
-            dD_2d = np.repeat(dD[:, :, None], Na, axis=2)
-
-            rotor_drag_distribution = np.mean(dL_2d*np.sin(psi_2d) + dD_2d*np.cos(psi_2d),axis=2)
-
-        # forces
-        thrust                  = np.atleast_2d((B * np.sum(blade_T_distribution, axis = 1))).T
-        torque                  = np.atleast_2d((B * np.sum(blade_Q_distribution, axis = 1))).T
-        rotor_drag              = np.atleast_2d((B * np.sum(rotor_drag_distribution, axis=1))).T
-        power                   = omega*torque
-
-        # calculate coefficients
-        D        = 2*R
-        Cq       = torque/(rho_0*(n*n)*(D*D*D*D*D))
-        Ct       = thrust/(rho_0*(n*n)*(D*D*D*D))
-        Cp       = power/(rho_0*(n*n*n)*(D*D*D*D*D))
-        Crd      = rotor_drag/(rho_0*(n*n)*(D*D*D*D))
-        etap     = V*thrust/power
-        A        = np.pi*(R**2 - self.hub_radius**2)
-        FoM      = thrust*np.sqrt(thrust/(2*rho_0*A))    /power  
-
-        # prevent things from breaking
-        Cq[Cq<0]                                               = 0.
-        Ct[Ct<0]                                               = 0.
-        Cp[Cp<0]                                               = 0.
-        thrust[omega<0.0]                                      = -thrust[omega<0.0]
-        thrust[omega==0.0]                                     = 0.0
-        power[omega==0.0]                                      = 0.0
-        torque[omega==0.0]                                     = 0.0
-        rotor_drag[omega==0.0]                                 = 0.0
-        Ct[omega==0.0]                                         = 0.0
-        Cp[omega==0.0]                                         = 0.0
-        etap[omega==0.0]                                       = 0.0
-
-
-        # Make the thrust a 3D vector
-        thrust_prop_frame      = np.zeros((ctrl_pts,3))
-        thrust_prop_frame[:,0] = thrust[:,0]
-        thrust_vector          = orientation_product(orientation_transpose(T_body2thrust),thrust_prop_frame)
-  
-        # Store data
-        self.azimuthal_distribution                   = psi
-        results_conditions                            = Data
-        outputs                                       = results_conditions(
-                    number_radial_stations            = Nr,
-                    number_azimuthal_stations         = Na,
-                    disc_radial_distribution          = r_dim_2d,
-                    speed_of_sound                    = conditions.freestream.speed_of_sound,
-                    density                           = conditions.freestream.density,
-                    velocity                          = Vv,
-                    blade_tangential_induced_velocity = Vt_ind_avg,
-                    blade_axial_induced_velocity      = Va_ind_avg,
-                    blade_reynolds_number             = Re,
-                    blade_effective_angle_of_attack   = alpha,
-                    blade_tangential_velocity         = Vt_avg,
-                    blade_axial_velocity              = Va_avg,
-                    blade_velocity                    = W,
-                    blade_Mach_number                 = Ma,
-                    disc_tangential_induced_velocity  = Vt_ind_2d,
-                    disc_axial_induced_velocity       = Va_ind_2d,
-                    disc_tangential_velocity          = Vt_2d,
-                    disc_axial_velocity               = Va_2d,
-                    drag_coefficient                  = Cd,
-                    lift_coefficient                  = Cl,
-                    omega                             = omega,
-                    disc_circulation                  = blade_Gamma_2d,
-                    blade_dT_dr                       = blade_dT_dr,
-                    disc_dT_dr                        = blade_dT_dr_2d,
-                    blade_thrust_distribution         = blade_T_distribution,
-                    disc_thrust_distribution          = blade_T_distribution_2d,
-                    disc_effective_angle_of_attack    = alpha_2d,
-                    thrust_per_blade                  = thrust/B,
-                    thrust_coefficient                = Ct,
-                    disc_azimuthal_distribution       = psi_2d,
-                    blade_dQ_dr                       = blade_dQ_dr,
-                    disc_dQ_dr                        = blade_dQ_dr_2d,
-                    blade_torque_distribution         = blade_Q_distribution,
-                    disc_torque_distribution          = blade_Q_distribution_2d,
-                    torque_per_blade                  = torque/B,
-                    torque_coefficient                = Cq,
-                    power                             = power,
-                    power_coefficient                 = Cp,
-                    converged_inflow_ratio            = lamdaw,
-                    rotor_efficiency                  = etap,
-                    blade_H_distribution              = rotor_drag_distribution,
-                    rotor_drag                        = rotor_drag,
-                    rotor_drag_coefficient            = Crd,
-                    figure_of_merit                   = FoM,
-                    tip_mach                          = omega * R / conditions.freestream.speed_of_sound
-            )
-        self.outputs = outputs
-
-        return thrust_vector, torque, power, Cp, outputs , etap
-    
-=======
->>>>>>> 1d593ba4
     
     def vec_to_vel(self):
         """This rotates from the propeller's vehicle frame to the propeller's velocity frame
