## @ingroup Library-Missions-Common-Unpack_Unknowns
# RCAIDE/Library/Missions/Common/Unpack_Unknowns/control_surfaces.py
# 
# 
# Created:  Jul 2023, M. Clarke
import RCAIDE

# ----------------------------------------------------------------------------------------------------------------------
#  Unpack Unknowns
# ----------------------------------------------------------------------------------------------------------------------
## @ingroup Library-Missions-Common-Unpack_Unknowns
def control_surfaces(segment):
    assigned_control_variables   = segment.assigned_control_variables
<<<<<<< HEAD
    control_surfaces  = segment.state.conditions.control_surfaces
    wings             = segment.analyses.aerodynamics.vehicle.wings
=======
    control_surfaces             = segment.state.conditions.control_surfaces
    wings                        = segment.analyses.aerodynamics.vehicle.wings
>>>>>>> f8335d5f
    # loop through wings on aircraft
    for wing in wings:
        # Elevator Control
        if assigned_control_variables.elevator_deflection.active:
            for control_surface in wing.control_surfaces:
                if type(control_surface) == RCAIDE.Library.Components.Wings.Control_Surfaces.Elevator:
                    num_elev_ctrls = len(assigned_control_variables.elevator_deflection.assigned_surfaces)
                    for i in range(num_elev_ctrls):   
                        for j in range(len(assigned_control_variables.elevator_deflection.assigned_surfaces[i])):
                            elevator_name = assigned_control_variables.elevator_deflection.assigned_surfaces[i][j]

                            # set deflection on vehicle
                            wing.control_surfaces[elevator_name].deflection = segment.state.unknowns["elevator_" + str(i)]

                            # set deflection in results data structure
                            control_surfaces.elevator.deflection  = segment.state.unknowns["elevator_" + str(i)]
                
        # Slat Control
        if assigned_control_variables.slat_deflection.active:
            for control_surface in wing.control_surfaces:
                if type(control_surface) == RCAIDE.Library.Components.Wings.Control_Surfaces.Slat:
                    num_slat_ctrls = len(assigned_control_variables.slat_deflection.assigned_surfaces)
                    for i in range(num_slat_ctrls):   
                        for j in range(len(assigned_control_variables.slat_deflection.assigned_surfaces[i])):
                            slat_name = assigned_control_variables.slat_deflection.assigned_surfaces[i][j]

                            # set deflection on vehicle
                            wing.control_surfaces[slat_name].deflection = segment.state.unknowns["slat_" + str(i)]

                            # set deflection in results data structure
                            control_surfaces.slat.deflection  = segment.state.unknowns["slat_" + str(i)]


        # Rudder Control
        if assigned_control_variables.rudder_deflection.active:
            for control_surface in wing.control_surfaces:
                if type(control_surface) == RCAIDE.Library.Components.Wings.Control_Surfaces.Rudder:
                    num_rud_ctrls = len(assigned_control_variables.rudder_deflection.assigned_surfaces)
                    for i in range(num_rud_ctrls):
                        for j in range(len(assigned_control_variables.rudder_deflection.assigned_surfaces[i])):
                            rudder_name = assigned_control_variables.rudder_deflection.assigned_surfaces[i][j]

                            # set deflection on vehicle
                            wing.control_surfaces[rudder_name].deflection = segment.state.unknowns["rudder_" + str(i)]

                            # set deflection in results data structure
                            control_surfaces.rudder.deflection  = segment.state.unknowns["rudder_" + str(i)]

        # flap Control
        if assigned_control_variables.flap_deflection.active:
            for control_surface in wing.control_surfaces:
                if type(control_surface) == RCAIDE.Library.Components.Wings.Control_Surfaces.Flap:
                    num_flap_ctrls = len(assigned_control_variables.flap_deflection.assigned_surfaces)
                    for i in range(num_flap_ctrls):   
                        for j in range(len(assigned_control_variables.flap_deflection.assigned_surfaces[i])):
                            flap_name = assigned_control_variables.flap_deflection.assigned_surfaces[i][j]

                            # set deflection on vehicle
                            wing.control_surfaces[flap_name].deflection = segment.state.unknowns["flap_" + str(i)]

                            # set deflection in results data structure
                            control_surfaces.flap.deflection  = segment.state.unknowns["flap_" + str(i)]

        # Aileron Control
        if assigned_control_variables.aileron_deflection.active:
            for control_surface in wing.control_surfaces:
                if type(control_surface) == RCAIDE.Library.Components.Wings.Control_Surfaces.Aileron:
                    num_aile_ctrls = len(assigned_control_variables.aileron_deflection.assigned_surfaces)
                    for i in range(num_aile_ctrls):   
                        for j in range(len(assigned_control_variables.aileron_deflection.assigned_surfaces[i])):
                            aileron_name = assigned_control_variables.aileron_deflection.assigned_surfaces[i][j]

                            # set deflection on vehicle
                            wing.control_surfaces[aileron_name].deflection = segment.state.unknowns["aileron_" + str(i)]

                            # set deflection in results data structure
                            control_surfaces.aileron.deflection  = segment.state.unknowns["aileron_" + str(i)]


    
    return<|MERGE_RESOLUTION|>--- conflicted
+++ resolved
@@ -11,13 +11,8 @@
 ## @ingroup Library-Missions-Common-Unpack_Unknowns
 def control_surfaces(segment):
     assigned_control_variables   = segment.assigned_control_variables
-<<<<<<< HEAD
-    control_surfaces  = segment.state.conditions.control_surfaces
-    wings             = segment.analyses.aerodynamics.vehicle.wings
-=======
     control_surfaces             = segment.state.conditions.control_surfaces
     wings                        = segment.analyses.aerodynamics.vehicle.wings
->>>>>>> f8335d5f
     # loop through wings on aircraft
     for wing in wings:
         # Elevator Control
