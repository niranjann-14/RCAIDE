--- conflicted
+++ resolved
@@ -10,50 +10,25 @@
 # ----------------------------------------------------------------------------------------------------------------------
 # @ingroup Methods-Mission-Segments
   
-<<<<<<< HEAD
-from .linear_inertial_horizontal_position          import linear_inertial_horizontal_position
-from .curvilinear_inertial_horizontal_position     import curvilinear_inertial_horizontal_position
-from .acceleration                                 import acceleration
-from .angular_acceleration                         import angular_acceleration
-from .aerodynamics                                 import aerodynamics
-from .altitude                                     import altitude
-from .atmosphere                                   import atmosphere
-from .battery_age                                  import battery_age
-from .differentials_time                           import differentials_time
-from .forces                                       import forces
-from .noise                                        import noise
-from .emissions                                    import emissions   
-from .moments                                      import moments
-from .ground_forces                                import ground_forces
-from .freestream                                   import freestream
-from .gravity                                      import gravity
-from .kinematics                                   import kinematics
-from .orientations                                 import orientations
-from .planet_position                              import planet_position
-from .stability                                    import stability
-from .thrust                                       import thrust 
-from .weights                                      import weights
-=======
-from .inertial_horizontal_position     import inertial_horizontal_position
-from .acceleration                     import acceleration
-from .angular_acceleration             import angular_acceleration
-from .aerodynamics                     import aerodynamics
-from .altitude                         import altitude
-from .atmosphere                       import atmosphere
-from .energy                           import energy
-from .differentials_time               import differentials_time
-from .forces                           import forces
-from .noise                            import noise
-from .emissions                        import emissions   
-from .moments                          import moments
-from .ground_forces                    import ground_forces
-from .freestream                       import freestream
-from .gravity                          import gravity
-from .inertial_horizontal_position     import inertial_horizontal_position
-from .kinematics                       import kinematics
-from .orientations                     import orientations
-from .planet_position                  import planet_position
-from .stability                        import stability
-from .thrust                           import thrust 
-from .weights                          import weights
->>>>>>> 42165ad8
+from .linear_inertial_horizontal_position      import linear_inertial_horizontal_position
+from .curvilinear_inertial_horizontal_position import curvilinear_inertial_horizontal_position
+from .acceleration                             import acceleration
+from .angular_acceleration                     import angular_acceleration
+from .aerodynamics                             import aerodynamics
+from .altitude                                 import altitude
+from .atmosphere                               import atmosphere
+from .energy                                   import energy
+from .differentials_time                       import differentials_time
+from .forces                                   import forces
+from .noise                                    import noise
+from .emissions                                import emissions   
+from .moments                                  import moments
+from .ground_forces                            import ground_forces
+from .freestream                               import freestream
+from .gravity                                  import gravity 
+from .kinematics                               import kinematics
+from .orientations                             import orientations
+from .planet_position                          import planet_position
+from .stability                                import stability
+from .thrust                                   import thrust 
+from .weights                                  import weights