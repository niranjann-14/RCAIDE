## @ingroup Methods-Energy-Propulsors-Electric_Rotor_Propulsor
# RCAIDE/Methods/Energy/Propulsors/Electric_Rotor_Propulsor/compute_electric_rotor_performance.py
# 
# 
# Created:  Jul 2023, M. Clarke

# ----------------------------------------------------------------------------------------------------------------------
#  IMPORT
# ----------------------------------------------------------------------------------------------------------------------
# RCAIDE imports   
from RCAIDE.Library.Methods.Propulsors.Modulators.Electronic_Speed_Controller.compute_esc_performance  import * 
from RCAIDE.Library.Methods.Propulsors.Converters.DC_Motor.compute_motor_performance                   import *
from RCAIDE.Library.Methods.Propulsors.Converters.Rotor.compute_rotor_performance                      import * 


# pacakge imports  
import numpy as np 
from copy import deepcopy

# ----------------------------------------------------------------------------------------------------------------------
# compute_electric_rotor_performance
# ---------------------------------------------------------------------------------------------------------------------- 
## @ingroup Methods-Energy-Propulsors-Electric_Rotor_Propulsor
<<<<<<< HEAD
def compute_electric_rotor_performance(bus,state,voltage,center_of_gravity = [[0, 0, 0]]):
    ''' Computes the perfomrance of all electric propulsors, comprising 
    of rotors, motors and electronic speed controllers, connected to a battery
    
    Assumptions: 
    N/A

    Source:
    N/A

    Inputs:  
    bus                   - bus                                   [string]  
    state                 - operating conditions data structure   [-] 
    voltage               - system voltage                        [V]

    Outputs:  
    total_thrust         - thrust of rotors                       [N]
    total_power          - power of rotors                        [W]
    total_current        - current consumed by rotors             [A]
    
    Properties Used: 
    N.A.        
    ''' 
    total_power          = 0*state.ones_row(1) 
    total_current        = 0*state.ones_row(1) 
    total_thrust         = 0*state.ones_row(3)
    total_moment         = 0*state.ones_row(3)
    stored_results_flag  = False 

    for propulsor in bus.propulsors:        
        if propulsor.active == True:  
            if bus.identical_propulsors == False:
                # run analysis  
                total_thrust,total_moment,total_power,total_current,stored_results_flag,stored_propulsor_tag = compute_performance(state,center_of_gravity,voltage,bus,propulsor,total_thrust,total_moment,total_power,total_current)
            else:             
                if stored_results_flag == False: 
                    # run analysis 
                    total_thrust,total_moment,total_power,total_current,stored_results_flag,stored_propulsor_tag = compute_performance(state,center_of_gravity,voltage,bus,propulsor,total_thrust,total_moment,total_power,total_current)
                else:
                    # use old results 
                    total_thrust,total_moment,total_power,total_current = reuse_stored_data(state,center_of_gravity,bus,propulsor,stored_propulsor_tag,total_thrust,total_moment,total_power,total_current)
                
    return total_thrust,total_moment,total_power,total_current

def compute_performance(state,center_of_gravity,voltage,bus,propulsor,total_thrust,total_moment,total_power,total_current): 
=======
def compute_electric_rotor_performance(propulsor,state,bus,voltage,center_of_gravity= [[0.0, 0.0,0.0]]):   
>>>>>>> f800b573
    ''' Computes the perfomrance of one propulsor
    
    Assumptions: 
    N/A

    Source:
    N/A

    Inputs:  
    conditions           - operating conditions data structure    [-] 
    voltage              - system voltage                         [V]
    bus                  - bus                                    [-] 
    propulsor            - propulsor data structure               [-] 
    total_thrust         - thrust of propulsor group              [N]
    total_power          - power of propulsor group               [W]
    total_current        - current of propulsor group             [A]

    Outputs:  
    total_thrust         - thrust of propulsor group              [N]
    total_power          - power of propulsor group               [W]
    total_current        - current of propulsor group             [A]
    stored_results_flag  - boolean for stored results             [-]     
    stored_propulsor_tag - name of propulsor with stored results  [-]
    
    Properties Used: 
    N.A.        
    ''' 
<<<<<<< HEAD
    conditions           = state.conditions
    noise_results        = conditions.noise[bus.tag][propulsor.tag]
    energy_results       = conditions.energy[bus.tag][propulsor.tag] 
    motor                = propulsor.motor 
    rotor                = propulsor.rotor 
    esc                  = propulsor.electronic_speed_controller 
    eta                  = conditions.energy[bus.tag][propulsor.tag].throttle
    moment_vector        = 0*state.ones_row(3) 
    esc.inputs.voltage   = voltage
    compute_voltage_out_from_throttle(esc,eta) 

    # Assign conditions to the rotor
    motor.inputs.voltage         = esc.outputs.voltage
    motor.inputs.rotor_CP        = energy_results.rotor.power_coefficient  
    motor.compute_omega(conditions)
    rotor.inputs.omega           = motor.outputs.omega
    rotor.inputs.y_axis_rotation = energy_results.y_axis_rotation
    rotor.inputs.pitch_command   = energy_results.rotor.pitch_command

=======
    conditions                 = state.conditions    
    electric_rotor_conditions  = conditions.energy[bus.tag][propulsor.tag] 
    motor                      = propulsor.motor 
    rotor                      = propulsor.rotor 
    esc                        = propulsor.electronic_speed_controller  
    esc_conditions             = electric_rotor_conditions[esc.tag]
    motor_conditions           = electric_rotor_conditions[motor.tag]
    rotor_conditions           = electric_rotor_conditions[rotor.tag]
    eta                        = conditions.energy[bus.tag][propulsor.tag].throttle
    
    esc_conditions.inputs.voltage   = voltage
    esc_conditions.throttle         = eta 
    compute_voltage_out_from_throttle(esc,esc_conditions,conditions)

    # Assign conditions to the rotor
    motor_conditions.voltage                   = esc_conditions.outputs.voltage 
    compute_RPM_and_torque_from_power_coefficent_and_voltage(motor,motor_conditions,conditions)
    
>>>>>>> f800b573
    # Spin the rotor 
    rotor_conditions.omega           = motor_conditions.omega
    rotor_conditions.throttle        = esc_conditions.throttle 
    compute_rotor_performance(propulsor,state,bus,center_of_gravity)  

    # Run the motor for current
    compute_current_from_RPM_and_voltage(motor,motor_conditions,conditions)
    
    # Detemine esc current 
<<<<<<< HEAD
    esc.outputs.current          = motor.outputs.current
    compute_current_in_from_throttle(esc,eta)
    energy_results.esc.current   = esc.inputs.current  
    energy_results.esc.power     = esc.inputs.power

    '''
    TO REMOVE BY AIDAN:
    step 1: get center of gravity of aircraft
    step 2: find vector between propulsor and center of gravity
    step 3: take cross product to compute moment 
    '''     
    moment_vector[:,0] =  rotor.origin[0][0] -   center_of_gravity[0][0] 
    moment_vector[:,1] =  rotor.origin[0][1]  -  center_of_gravity[0][1] 
    moment_vector[:,2] =  rotor.origin[0][2]  -  center_of_gravity[0][2]
    M                  =  np.cross(moment_vector, F) # AIDAN PLEASE CHECK
    
    total_moment                 += M
    total_thrust                 += energy_results.rotor.thrust 
    total_power                  += energy_results.esc.power
    total_current                += energy_results.esc.current  
    stored_results_flag          = True
    stored_propulsor_tag         = propulsor.tag   
    
    return total_thrust,total_moment,total_power,total_current,stored_results_flag,stored_propulsor_tag
                
def reuse_stored_data(state,center_of_gravity,bus,propulsor,stored_propulsor_tag,total_thrust,total_moment,total_power,total_current): 
=======
    esc_conditions.outputs.current = motor_conditions.current
    compute_current_in_from_throttle(esc,esc_conditions,conditions)  
    esc_conditions.current   = esc_conditions.inputs.current  
    esc_conditions.power     = esc_conditions.inputs.power
    
    stored_results_flag     = True
    stored_propulsor_tag    = propulsor.tag 
    
    # compute total forces and moments from propulsor (future work would be to add moments from motors)
    electric_rotor_conditions.thrust      = conditions.energy[bus.tag][propulsor.tag][rotor.tag].thrust 
    electric_rotor_conditions.moment      = conditions.energy[bus.tag][propulsor.tag][rotor.tag].moment 
    
    T  = conditions.energy[bus.tag][propulsor.tag][rotor.tag].thrust 
    M  = conditions.energy[bus.tag][propulsor.tag][rotor.tag].moment 
    P  = conditions.energy[bus.tag][propulsor.tag][esc.tag].power 
    
    return T,M,P, stored_results_flag,stored_propulsor_tag 
                
def reuse_stored_electric_rotor_data(propulsor,state,bus,stored_propulsor_tag,center_of_gravity= [[0.0, 0.0,0.0]]):
>>>>>>> f800b573
    '''Reuses results from one propulsor for identical propulsors
    
    Assumptions: 
    N/A

    Source:
    N/A

    Inputs:  
    conditions           - operating conditions data structure    [-] 
    voltage              - system voltage                         [V]
    bus                  - bus                                    [-] 
    propulsors           - propulsor data structure               [-] 
    total_thrust         - thrust of propulsor group              [N]
    total_power          - power of propulsor group               [W]
    total_current        - current of propulsor group             [A]

    Outputs:  
    total_thrust         - thrust of propulsor group              [N]
    total_power          - power of propulsor group               [W]
    total_current        - current of propulsor group             [A] 
    
    Properties Used: 
    N.A.        
<<<<<<< HEAD
    '''

    # compute moment

    '''
    TO REMOVE BY AIDAN:
    step 1: get center of gravity of aircraft
    step 2: find vector between propulsor and center of gravity
    step 3: take cross product to compute moment 
    '''

    conditions         = state.conditions
    moment_vector      = 0*state.ones_row(3)
    energy_results_0   = conditions.energy[bus.tag][stored_propulsor_tag]
    noise_results_0    = conditions.noise[bus.tag][stored_propulsor_tag]  
    energy_results     = conditions.energy[bus.tag][propulsor.tag] 
    noise_results      = conditions.noise[bus.tag][propulsor.tag]
    
    rotor              =  propulsor.rotor
    F                  =  energy_results_0.rotor.thrust   
    moment_vector[:,0] =  rotor.origin[0][0] -   center_of_gravity[0][0] 
    moment_vector[:,1] =  rotor.origin[0][1]  -  center_of_gravity[0][1] 
    moment_vector[:,2] =  rotor.origin[0][2]  -  center_of_gravity[0][2]
    M                  =  np.cross(moment_vector, F)      

    
    energy_results.motor.efficiency        = energy_results_0.motor.efficiency      
    energy_results.motor.torque            = energy_results_0.motor.torque          
    energy_results.rotor.torque            = energy_results_0.rotor.torque        
    energy_results.rotor.power             = energy_results_0.rotor.power            
    energy_results.rotor.thrust            = energy_results_0.rotor.thrust          
    energy_results.rotor.rpm               = energy_results_0.rotor.rpm             
    energy_results.rotor.tip_mach          = energy_results_0.rotor.tip_mach        
    energy_results.rotor.disc_loading      = energy_results_0.rotor.disc_loading    
    energy_results.rotor.power_loading     = energy_results_0.rotor.power_loading   
    energy_results.rotor.efficiency        = energy_results_0.rotor.efficiency      
    energy_results.rotor.figure_of_merit   = energy_results_0.rotor.figure_of_merit 
    energy_results.esc.current             = energy_results_0.esc.current   
    energy_results.rotor.power_coefficient = energy_results_0.rotor.power_coefficient  
    energy_results.esc.power               = energy_results_0.esc.power     
    noise_results.rotor                    = noise_results_0.rotor    
    total_thrust                           += energy_results_0.rotor.thrust
    total_moment                           += M
    total_power                            += energy_results_0.esc.power
    total_current                          += energy_results_0.esc.current 
    
    return total_thrust,total_moment,total_power,total_current 
=======
    ''' 
    conditions                 = state.conditions 
    motor                      = propulsor.motor 
    rotor                      = propulsor.rotor 
    esc                        = propulsor.electronic_speed_controller  
    motor_0                    = bus.propulsors[stored_propulsor_tag].motor 
    rotor_0                    = bus.propulsors[stored_propulsor_tag].rotor 
    esc_0                      = bus.propulsors[stored_propulsor_tag].electronic_speed_controller
    
    conditions.energy[bus.tag][propulsor.tag][motor.tag]        = deepcopy(conditions.energy[bus.tag][stored_propulsor_tag][motor_0.tag])
    conditions.energy[bus.tag][propulsor.tag][rotor.tag]        = deepcopy(conditions.energy[bus.tag][stored_propulsor_tag][rotor_0.tag])
    conditions.energy[bus.tag][propulsor.tag][esc.tag]          = deepcopy(conditions.energy[bus.tag][stored_propulsor_tag][esc_0.tag])
  
    thrust                  = conditions.energy[bus.tag][propulsor.tag][rotor.tag].thrust 
    power                   = conditions.energy[bus.tag][propulsor.tag][esc.tag].power 
    
    moment_vector           = 0*state.ones_row(3) 
    moment_vector[:,0]      = rotor.origin[0][0]  -  center_of_gravity[0][0] 
    moment_vector[:,1]      = rotor.origin[0][1]  -  center_of_gravity[0][1] 
    moment_vector[:,2]      = rotor.origin[0][2]  -  center_of_gravity[0][2]
    moment                  =  np.cross(moment_vector, thrust)
    
    conditions.energy[bus.tag][propulsor.tag][rotor.tag].moment = moment  
    conditions.energy[bus.tag][propulsor.tag].thrust            = thrust   
    conditions.energy[bus.tag][propulsor.tag].moment            = moment  
    
    return thrust,moment,power
>>>>>>> f800b573
<|MERGE_RESOLUTION|>--- conflicted
+++ resolved
@@ -21,55 +21,7 @@
 # compute_electric_rotor_performance
 # ---------------------------------------------------------------------------------------------------------------------- 
 ## @ingroup Methods-Energy-Propulsors-Electric_Rotor_Propulsor
-<<<<<<< HEAD
-def compute_electric_rotor_performance(bus,state,voltage,center_of_gravity = [[0, 0, 0]]):
-    ''' Computes the perfomrance of all electric propulsors, comprising 
-    of rotors, motors and electronic speed controllers, connected to a battery
-    
-    Assumptions: 
-    N/A
-
-    Source:
-    N/A
-
-    Inputs:  
-    bus                   - bus                                   [string]  
-    state                 - operating conditions data structure   [-] 
-    voltage               - system voltage                        [V]
-
-    Outputs:  
-    total_thrust         - thrust of rotors                       [N]
-    total_power          - power of rotors                        [W]
-    total_current        - current consumed by rotors             [A]
-    
-    Properties Used: 
-    N.A.        
-    ''' 
-    total_power          = 0*state.ones_row(1) 
-    total_current        = 0*state.ones_row(1) 
-    total_thrust         = 0*state.ones_row(3)
-    total_moment         = 0*state.ones_row(3)
-    stored_results_flag  = False 
-
-    for propulsor in bus.propulsors:        
-        if propulsor.active == True:  
-            if bus.identical_propulsors == False:
-                # run analysis  
-                total_thrust,total_moment,total_power,total_current,stored_results_flag,stored_propulsor_tag = compute_performance(state,center_of_gravity,voltage,bus,propulsor,total_thrust,total_moment,total_power,total_current)
-            else:             
-                if stored_results_flag == False: 
-                    # run analysis 
-                    total_thrust,total_moment,total_power,total_current,stored_results_flag,stored_propulsor_tag = compute_performance(state,center_of_gravity,voltage,bus,propulsor,total_thrust,total_moment,total_power,total_current)
-                else:
-                    # use old results 
-                    total_thrust,total_moment,total_power,total_current = reuse_stored_data(state,center_of_gravity,bus,propulsor,stored_propulsor_tag,total_thrust,total_moment,total_power,total_current)
-                
-    return total_thrust,total_moment,total_power,total_current
-
-def compute_performance(state,center_of_gravity,voltage,bus,propulsor,total_thrust,total_moment,total_power,total_current): 
-=======
 def compute_electric_rotor_performance(propulsor,state,bus,voltage,center_of_gravity= [[0.0, 0.0,0.0]]):   
->>>>>>> f800b573
     ''' Computes the perfomrance of one propulsor
     
     Assumptions: 
@@ -97,27 +49,6 @@
     Properties Used: 
     N.A.        
     ''' 
-<<<<<<< HEAD
-    conditions           = state.conditions
-    noise_results        = conditions.noise[bus.tag][propulsor.tag]
-    energy_results       = conditions.energy[bus.tag][propulsor.tag] 
-    motor                = propulsor.motor 
-    rotor                = propulsor.rotor 
-    esc                  = propulsor.electronic_speed_controller 
-    eta                  = conditions.energy[bus.tag][propulsor.tag].throttle
-    moment_vector        = 0*state.ones_row(3) 
-    esc.inputs.voltage   = voltage
-    compute_voltage_out_from_throttle(esc,eta) 
-
-    # Assign conditions to the rotor
-    motor.inputs.voltage         = esc.outputs.voltage
-    motor.inputs.rotor_CP        = energy_results.rotor.power_coefficient  
-    motor.compute_omega(conditions)
-    rotor.inputs.omega           = motor.outputs.omega
-    rotor.inputs.y_axis_rotation = energy_results.y_axis_rotation
-    rotor.inputs.pitch_command   = energy_results.rotor.pitch_command
-
-=======
     conditions                 = state.conditions    
     electric_rotor_conditions  = conditions.energy[bus.tag][propulsor.tag] 
     motor                      = propulsor.motor 
@@ -136,7 +67,6 @@
     motor_conditions.voltage                   = esc_conditions.outputs.voltage 
     compute_RPM_and_torque_from_power_coefficent_and_voltage(motor,motor_conditions,conditions)
     
->>>>>>> f800b573
     # Spin the rotor 
     rotor_conditions.omega           = motor_conditions.omega
     rotor_conditions.throttle        = esc_conditions.throttle 
@@ -146,34 +76,6 @@
     compute_current_from_RPM_and_voltage(motor,motor_conditions,conditions)
     
     # Detemine esc current 
-<<<<<<< HEAD
-    esc.outputs.current          = motor.outputs.current
-    compute_current_in_from_throttle(esc,eta)
-    energy_results.esc.current   = esc.inputs.current  
-    energy_results.esc.power     = esc.inputs.power
-
-    '''
-    TO REMOVE BY AIDAN:
-    step 1: get center of gravity of aircraft
-    step 2: find vector between propulsor and center of gravity
-    step 3: take cross product to compute moment 
-    '''     
-    moment_vector[:,0] =  rotor.origin[0][0] -   center_of_gravity[0][0] 
-    moment_vector[:,1] =  rotor.origin[0][1]  -  center_of_gravity[0][1] 
-    moment_vector[:,2] =  rotor.origin[0][2]  -  center_of_gravity[0][2]
-    M                  =  np.cross(moment_vector, F) # AIDAN PLEASE CHECK
-    
-    total_moment                 += M
-    total_thrust                 += energy_results.rotor.thrust 
-    total_power                  += energy_results.esc.power
-    total_current                += energy_results.esc.current  
-    stored_results_flag          = True
-    stored_propulsor_tag         = propulsor.tag   
-    
-    return total_thrust,total_moment,total_power,total_current,stored_results_flag,stored_propulsor_tag
-                
-def reuse_stored_data(state,center_of_gravity,bus,propulsor,stored_propulsor_tag,total_thrust,total_moment,total_power,total_current): 
-=======
     esc_conditions.outputs.current = motor_conditions.current
     compute_current_in_from_throttle(esc,esc_conditions,conditions)  
     esc_conditions.current   = esc_conditions.inputs.current  
@@ -193,7 +95,6 @@
     return T,M,P, stored_results_flag,stored_propulsor_tag 
                 
 def reuse_stored_electric_rotor_data(propulsor,state,bus,stored_propulsor_tag,center_of_gravity= [[0.0, 0.0,0.0]]):
->>>>>>> f800b573
     '''Reuses results from one propulsor for identical propulsors
     
     Assumptions: 
@@ -218,55 +119,6 @@
     
     Properties Used: 
     N.A.        
-<<<<<<< HEAD
-    '''
-
-    # compute moment
-
-    '''
-    TO REMOVE BY AIDAN:
-    step 1: get center of gravity of aircraft
-    step 2: find vector between propulsor and center of gravity
-    step 3: take cross product to compute moment 
-    '''
-
-    conditions         = state.conditions
-    moment_vector      = 0*state.ones_row(3)
-    energy_results_0   = conditions.energy[bus.tag][stored_propulsor_tag]
-    noise_results_0    = conditions.noise[bus.tag][stored_propulsor_tag]  
-    energy_results     = conditions.energy[bus.tag][propulsor.tag] 
-    noise_results      = conditions.noise[bus.tag][propulsor.tag]
-    
-    rotor              =  propulsor.rotor
-    F                  =  energy_results_0.rotor.thrust   
-    moment_vector[:,0] =  rotor.origin[0][0] -   center_of_gravity[0][0] 
-    moment_vector[:,1] =  rotor.origin[0][1]  -  center_of_gravity[0][1] 
-    moment_vector[:,2] =  rotor.origin[0][2]  -  center_of_gravity[0][2]
-    M                  =  np.cross(moment_vector, F)      
-
-    
-    energy_results.motor.efficiency        = energy_results_0.motor.efficiency      
-    energy_results.motor.torque            = energy_results_0.motor.torque          
-    energy_results.rotor.torque            = energy_results_0.rotor.torque        
-    energy_results.rotor.power             = energy_results_0.rotor.power            
-    energy_results.rotor.thrust            = energy_results_0.rotor.thrust          
-    energy_results.rotor.rpm               = energy_results_0.rotor.rpm             
-    energy_results.rotor.tip_mach          = energy_results_0.rotor.tip_mach        
-    energy_results.rotor.disc_loading      = energy_results_0.rotor.disc_loading    
-    energy_results.rotor.power_loading     = energy_results_0.rotor.power_loading   
-    energy_results.rotor.efficiency        = energy_results_0.rotor.efficiency      
-    energy_results.rotor.figure_of_merit   = energy_results_0.rotor.figure_of_merit 
-    energy_results.esc.current             = energy_results_0.esc.current   
-    energy_results.rotor.power_coefficient = energy_results_0.rotor.power_coefficient  
-    energy_results.esc.power               = energy_results_0.esc.power     
-    noise_results.rotor                    = noise_results_0.rotor    
-    total_thrust                           += energy_results_0.rotor.thrust
-    total_moment                           += M
-    total_power                            += energy_results_0.esc.power
-    total_current                          += energy_results_0.esc.current 
-    
-    return total_thrust,total_moment,total_power,total_current 
-=======
     ''' 
     conditions                 = state.conditions 
     motor                      = propulsor.motor 
@@ -293,5 +145,4 @@
     conditions.energy[bus.tag][propulsor.tag].thrust            = thrust   
     conditions.energy[bus.tag][propulsor.tag].moment            = moment  
     
-    return thrust,moment,power
->>>>>>> f800b573
+    return thrust,moment,power