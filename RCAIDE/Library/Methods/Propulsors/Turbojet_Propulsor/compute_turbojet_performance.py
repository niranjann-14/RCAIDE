## @ingroup Methods-Energy-Propulsors-Networks-Turbojet_Propulsor
# RCAIDE/Methods/Energy/Propulsors/Networks/Turbojet_Propulsor/compute_turbojet_performance.py
# 
# 
# Created:  Jul 2023, M. Clarke

# ----------------------------------------------------------------------------------------------------------------------
#  IMPORT
# ----------------------------------------------------------------------------------------------------------------------
# RCAIDE imports  
from RCAIDE.Framework.Core import Data    
from RCAIDE.Library.Methods.Propulsors.Converters.Ram                import compute_ram_performance
from RCAIDE.Library.Methods.Propulsors.Converters.Combustor          import compute_combustor_performance
from RCAIDE.Library.Methods.Propulsors.Converters.Compressor         import compute_compressor_performance
from RCAIDE.Library.Methods.Propulsors.Converters.Turbine            import compute_turbine_performance
from RCAIDE.Library.Methods.Propulsors.Converters.Supersonic_Nozzle  import compute_supersonic_nozzle_performance
from RCAIDE.Library.Methods.Propulsors.Converters.Compression_Nozzle import compute_compression_nozzle_performance
from RCAIDE.Library.Methods.Propulsors.Turbojet_Propulsor            import compute_thrust

# python imports 
import  numpy as  np 
from copy import  deepcopy
# ----------------------------------------------------------------------------------------------------------------------
# compute_turbojet_performance
# ---------------------------------------------------------------------------------------------------------------------- 
## @ingroup Methods-Energy-Propulsors-Turbojet_Propulsor
<<<<<<< HEAD
def compute_turbojet_performance(fuel_line,state, center_of_gravity):   
    ''' Computes the performance of all turbojet engines connected to a fuel tank
    
    Assumptions: 
    N/A

    Source:
    N/A

    Inputs:   
    fuel_line            - data structure containing turbofans on distrubution network  [-]  
    assigned_propulsors  - list of propulsors that are powered by energy source         [-]
    state                - operating data structure                                     [-] 
                     
    Outputs:                      
    outputs              - turbojet operating outputs                                   [-]
    total_thrust         - thrust of turbojets                                          [N]
    total_power          - power of turbojets                                           [W]
    
    Properties Used: 
    N.A.        
    '''  
    total_power     = 0*state.ones_row(1) 
    total_thrust    = 0*state.ones_row(3) 
    conditions      = state.conditions
    stored_results_flag = False 
    
    for turbojet in fuel_line.propulsors:  
        if turbojet.active == True:  
            if fuel_line.identical_propulsors == False:
                # run analysis  
                total_thrust,total_power ,stored_results_flag,stored_propulsor_tag = compute_performance(conditions,fuel_line,turbojet,total_thrust,total_power)
            else:             
                if stored_results_flag == False: 
                    # run analysis 
                    total_thrust,total_power ,stored_results_flag,stored_propulsor_tag = compute_performance(conditions,fuel_line,turbojet,total_thrust,total_power)
                else:
                    # use old results 
                    total_thrust,total_power  = reuse_stored_data(conditions,fuel_line,turbojet,stored_propulsor_tag,total_thrust,total_power)
                
    return total_thrust,total_power

def compute_performance(conditions,fuel_line,turbojet,total_thrust,total_power):  
=======
def compute_turbojet_performance(turbojet,state,fuel_line,center_of_gravity= [[0.0, 0.0,0.0]]):  
>>>>>>> f800b573
    ''' Computes the perfomrance of one turbojet
    
    Assumptions: 
    N/A

    Source:
    N/A
    
    Inputs:  
    turbojet             - turbojet data structure               [-]  
    state                - operating conditions data structure   [-]  
    fuel_line            - fuelline                              [-]
    center_of_gravity    - aircraft center of gravity            [m]

    Outputs:  
    total_thrust         - thrust of turbojet group              [N]
    total_momnet         - moment of turbojet group              [Nm]
    total_power          - power of turbojet group               [W] 
    stored_results_flag  - boolean for stored results            [-]     
    stored_propulsor_tag - name of turbojet with stored results  [-]
    
    Properties Used: 
    N.A.          
    ''' 
    conditions                = state.conditions
    noise_conditions          = conditions.noise[fuel_line.tag][turbojet.tag]  
    turbojet_conditions       = conditions.energy[fuel_line.tag][turbojet.tag]  
    ram                       = turbojet.ram
    inlet_nozzle              = turbojet.inlet_nozzle
    low_pressure_compressor   = turbojet.low_pressure_compressor
    high_pressure_compressor  = turbojet.high_pressure_compressor
    combustor                 = turbojet.combustor
    high_pressure_turbine     = turbojet.high_pressure_turbine
    low_pressure_turbine      = turbojet.low_pressure_turbine 
    afterburner               = turbojet.afterburner 
    core_nozzle               = turbojet.core_nozzle   

    # unpack component conditions 
    ram_conditions          = turbojet_conditions[ram.tag]     
    inlet_nozzle_conditions = turbojet_conditions[inlet_nozzle.tag]
    core_nozzle_conditions  = turbojet_conditions[core_nozzle.tag] 
    lpc_conditions          = turbojet_conditions[low_pressure_compressor.tag]
    hpc_conditions          = turbojet_conditions[high_pressure_compressor.tag]
    lpt_conditions          = turbojet_conditions[low_pressure_turbine.tag]
    hpt_conditions          = turbojet_conditions[high_pressure_turbine.tag]
    combustor_conditions    = turbojet_conditions[combustor.tag]
    afterburner_conditions  = turbojet_conditions[afterburner.tag] 
    
    # Set the working fluid to determine the fluid properties
    ram.working_fluid = turbojet.working_fluid

    # Flow through the ram , this computes the necessary flow quantities and stores it into conditions
    compute_ram_performance(ram,ram_conditions,conditions)

    # Link inlet nozzle to ram 
    inlet_nozzle_conditions.inputs.stagnation_temperature             = ram_conditions.outputs.stagnation_temperature 
    inlet_nozzle_conditions.inputs.stagnation_pressure                = ram_conditions.outputs.stagnation_pressure

    # Flow through the inlet nozzle
    compute_compression_nozzle_performance(inlet_nozzle,inlet_nozzle_conditions,conditions)

    # Link low pressure compressor to the inlet nozzle
    lpc_conditions.inputs.stagnation_temperature  = inlet_nozzle_conditions.outputs.stagnation_temperature
    lpc_conditions.inputs.stagnation_pressure     = inlet_nozzle_conditions.outputs.stagnation_pressure

    # Flow through the low pressure compressor
    compute_compressor_performance(low_pressure_compressor,lpc_conditions,conditions)

    # Link the high pressure compressor to the low pressure compressor
    hpc_conditions.inputs.stagnation_temperature = lpc_conditions.outputs.stagnation_temperature
    hpc_conditions.inputs.stagnation_pressure    = lpc_conditions.outputs.stagnation_pressure

    # Flow through the high pressure compressor
    compute_compressor_performance(high_pressure_compressor,hpc_conditions,conditions)

    # Link the combustor to the high pressure compressor
    combustor_conditions.inputs.stagnation_temperature                = hpc_conditions.outputs.stagnation_temperature
    combustor_conditions.inputs.stagnation_pressure                   = hpc_conditions.outputs.stagnation_pressure

    # Flow through the high pressor comprresor
    compute_combustor_performance(combustor,combustor_conditions,conditions) 

    # Link the high pressure turbine to the combustor
    hpt_conditions.inputs.stagnation_temperature    = combustor_conditions.outputs.stagnation_temperature
    hpt_conditions.inputs.stagnation_pressure       = combustor_conditions.outputs.stagnation_pressure
    hpt_conditions.inputs.fuel_to_air_ratio         = combustor_conditions.outputs.fuel_to_air_ratio 
    hpt_conditions.inputs.compressor                = hpc_conditions.outputs
    hpt_conditions.inputs.bypass_ratio              = 0.0

    # Flow through the high pressure turbine
    compute_turbine_performance(high_pressure_turbine,hpt_conditions,conditions)

    # Link the low pressure turbine to the high pressure turbine
    lpt_conditions.inputs.stagnation_temperature     = hpt_conditions.outputs.stagnation_temperature
    lpt_conditions.inputs.stagnation_pressure        = hpt_conditions.outputs.stagnation_pressure 
    lpt_conditions.inputs.compressor                 = lpc_conditions.outputs 
    lpt_conditions.inputs.fuel_to_air_ratio          = combustor_conditions.outputs.fuel_to_air_ratio 
    lpt_conditions.inputs.bypass_ratio               = 0.0

    # Flow through the low pressure turbine
    compute_turbine_performance(low_pressure_turbine,lpt_conditions,conditions)
 

    if turbojet.afterburner_active == True:
        #link the core nozzle to the afterburner
        afterburner_conditions.inputs.stagnation_temperature = lpt_conditions.outputs.stagnation_temperature
        afterburner_conditions.inputs.stagnation_pressure    = lpt_conditions.outputs.stagnation_pressure   
        afterburner_conditions.inputs.nondim_ratio           = 1.0 + combustor_conditions.outputs.fuel_to_air_ratio

        #flow through the afterburner
        compute_combustor_performance(afterburner,afterburner_conditions,conditions) 

        #link the core nozzle to the afterburner
        core_nozzle_conditions.inputs.stagnation_temperature              = afterburner_conditions.outputs.stagnation_temperature
        core_nozzle_conditions.inputs.stagnation_pressure                 = afterburner_conditions.outputs.stagnation_pressure   

    else:
        #link the core nozzle to the low pressure turbine
        core_nozzle_conditions.inputs.stagnation_temperature              = lpt_conditions.outputs.stagnation_temperature
        core_nozzle_conditions.inputs.stagnation_pressure                 = lpt_conditions.outputs.stagnation_pressure
 
    # Flow through the core nozzle
    compute_supersonic_nozzle_performance(core_nozzle,core_nozzle_conditions,conditions) 
 
    # Link the thrust component to the core nozzle 
    turbojet_conditions.core_nozzle_area_ratio                          = core_nozzle_conditions.outputs.area_ratio 
    turbojet_conditions.core_nozzle_static_pressure                     = core_nozzle_conditions.outputs.static_pressure
    turbojet_conditions.core_nozzle_exit_velocity                       = core_nozzle_conditions.outputs.velocity  

    # Link the thrust component to the combustor
    turbojet_conditions.fuel_to_air_ratio                        = combustor_conditions.outputs.fuel_to_air_ratio 
    if turbojet.afterburner_active == True:
        # previous fuel ratio is neglected when the afterburner fuel ratio is calculated
        turbojet_conditions.fuel_to_air_ratio += afterburner_conditions.outputs.fuel_to_air_ratio

    # Link the thrust component to the low pressure compressor 
    turbojet_conditions.total_temperature_reference              = lpc_conditions.outputs.stagnation_temperature
    turbojet_conditions.total_pressure_reference                 = lpc_conditions.outputs.stagnation_pressure 
    turbojet_conditions.flow_through_core                        = 1.0 #scaled constant to turn on core thrust computation  
    
    # Compute the thrust
    compute_thrust(turbojet,turbojet_conditions,conditions)
    
    # Compute forces and moments
    moment_vector      = 0*state.ones_row(3)
    F                  = 0*state.ones_row(3)
    F[:,0]             = turbojet_conditions.thrust[:,0]
    moment_vector[:,0] = turbojet.origin[0][0] -   center_of_gravity[0][0] 
    moment_vector[:,1] = turbojet.origin[0][1]  -  center_of_gravity[0][1] 
    moment_vector[:,2] = turbojet.origin[0][2]  -  center_of_gravity[0][2]
    M                  = np.cross(moment_vector, F)   
    moment             = M 
    power              = turbojet_conditions.power
    thrust             = F
 
    # store data
    core_nozzle_res = Data(
                exit_static_temperature             = core_nozzle_conditions.outputs.static_temperature,
                exit_static_pressure                = core_nozzle_conditions.outputs.static_pressure,
                exit_stagnation_temperature         = core_nozzle_conditions.outputs.stagnation_temperature,
                exit_stagnation_pressure            = core_nozzle_conditions.outputs.static_pressure,
                exit_velocity                       = core_nozzle_conditions.outputs.velocity
            ) 

    noise_conditions.turbojet.fan_nozzle    = None 
    noise_conditions.turbojet.core_nozzle   = core_nozzle_res
    noise_conditions.turbojet.fan           = None   
    stored_results_flag                     = True
    stored_propulsor_tag                    = turbojet.tag
    
    return thrust,moment,power,stored_results_flag,stored_propulsor_tag

def reuse_stored_turbojet_data(turbojet,state,fuel_line,stored_propulsor_tag,center_of_gravity= [[0.0, 0.0,0.0]]):
    '''Reuses results from one turbojet for identical propulsors
    
    Assumptions: 
    N/A

    Source:
    N/A

    Inputs:  
    turbojet            - turbojet data structure                [-] 
    state               - operating conditions data structure   [-]  
    fuel_line            - fuelline                              [-] 
    total_thrust         - thrust of turbojet group              [N]
    total_power          - power of turbojet group               [W] 

    Outputs:  
    total_thrust         - thrust of turbojet group              [N]
    total_power          - power of turbojet group               [W] 
    
    Properties Used: 
    N.A.        
    ''' 
    conditions                              = state.conditions  
    conditions.energy[fuel_line.tag][turbojet.tag]  =deepcopy(conditions.energy[fuel_line.tag][stored_propulsor_tag])
    conditions.noise[fuel_line.tag][turbojet.tag]   =deepcopy(conditions.noise[fuel_line.tag][stored_propulsor_tag])
    
    # compute moment  
    moment_vector      = 0*state.ones_row(3)
    F                  = 0*state.ones_row(3)
    F[:,0]             = conditions.energy[fuel_line.tag][turbojet.tag].thrust[:,0] 
    moment_vector[:,0] = turbojet.origin[0][0] -   center_of_gravity[0][0] 
    moment_vector[:,1] = turbojet.origin[0][1]  -  center_of_gravity[0][1] 
    moment_vector[:,2] = turbojet.origin[0][2]  -  center_of_gravity[0][2]
    moment             = np.cross(moment_vector, F)           
  
    power              = conditions.energy[fuel_line.tag][turbojet.tag].power
    thrust             = conditions.energy[fuel_line.tag][turbojet.tag].thrust 
    conditions.energy[fuel_line.tag][turbojet.tag].moment =  moment 
 
    return thrust,moment,power    <|MERGE_RESOLUTION|>--- conflicted
+++ resolved
@@ -24,53 +24,7 @@
 # compute_turbojet_performance
 # ---------------------------------------------------------------------------------------------------------------------- 
 ## @ingroup Methods-Energy-Propulsors-Turbojet_Propulsor
-<<<<<<< HEAD
-def compute_turbojet_performance(fuel_line,state, center_of_gravity):   
-    ''' Computes the performance of all turbojet engines connected to a fuel tank
-    
-    Assumptions: 
-    N/A
-
-    Source:
-    N/A
-
-    Inputs:   
-    fuel_line            - data structure containing turbofans on distrubution network  [-]  
-    assigned_propulsors  - list of propulsors that are powered by energy source         [-]
-    state                - operating data structure                                     [-] 
-                     
-    Outputs:                      
-    outputs              - turbojet operating outputs                                   [-]
-    total_thrust         - thrust of turbojets                                          [N]
-    total_power          - power of turbojets                                           [W]
-    
-    Properties Used: 
-    N.A.        
-    '''  
-    total_power     = 0*state.ones_row(1) 
-    total_thrust    = 0*state.ones_row(3) 
-    conditions      = state.conditions
-    stored_results_flag = False 
-    
-    for turbojet in fuel_line.propulsors:  
-        if turbojet.active == True:  
-            if fuel_line.identical_propulsors == False:
-                # run analysis  
-                total_thrust,total_power ,stored_results_flag,stored_propulsor_tag = compute_performance(conditions,fuel_line,turbojet,total_thrust,total_power)
-            else:             
-                if stored_results_flag == False: 
-                    # run analysis 
-                    total_thrust,total_power ,stored_results_flag,stored_propulsor_tag = compute_performance(conditions,fuel_line,turbojet,total_thrust,total_power)
-                else:
-                    # use old results 
-                    total_thrust,total_power  = reuse_stored_data(conditions,fuel_line,turbojet,stored_propulsor_tag,total_thrust,total_power)
-                
-    return total_thrust,total_power
-
-def compute_performance(conditions,fuel_line,turbojet,total_thrust,total_power):  
-=======
 def compute_turbojet_performance(turbojet,state,fuel_line,center_of_gravity= [[0.0, 0.0,0.0]]):  
->>>>>>> f800b573
     ''' Computes the perfomrance of one turbojet
     
     Assumptions: 
