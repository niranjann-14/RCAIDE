## @ingroup Methods-Noise-Common 
# RCAIDE/Methods/Noise/Common/compute_relative_noise_evaluation_locations.py
# 
# 
# Created:  Jul 2023, M. Clarke  

# ----------------------------------------------------------------------------------------------------------------------
#  IMPORT
# ---------------------------------------------------------------------------------------------------------------------- 

# Python package imports   
import numpy as np  
    
# ----------------------------------------------------------------------------------------------------------------------  
#  Relative Noise Evaluatation Locations
# ----------------------------------------------------------------------------------------------------------------------      
## @ingroup Methods-Noise-Common 
def compute_relative_noise_evaluation_locations(settings,segment):
    """This computes the relative locations on the surface in the computational domain where the 
    propogated sound is computed. Vectors point from observer/microphone to aircraft/source  
            
    Assumptions: 
        Acoustic scattering is not modeled

    Source:
        N/A  

    Inputs:  
        settings.microphone_locations                - array of microphone locations on the ground  [meters] 
        segment.conditions.frames.inertial.position_vector  - position of aircraft                         [boolean]                                          

    Outputs: 
    GM_THETA   - angle measured from ground microphone in the x-z plane from microphone to aircraft 
    GM_PHI     - angle measured from ground microphone in the y-z plane from microphone to aircraft 
    RML        - relative microphone locations  
    num_gm_mic - number of ground microphones
 
    Properties Used:
        N/A       
    """       
  
    MSL_altitude      = settings.mean_sea_level_altitude  
    pos               = segment.state.conditions.frames.inertial.position_vector  
    num_gm_mic        = len(settings.microphone_locations)  
    RML               = np.zeros((len(pos),num_gm_mic,3)) 
    PHI               = np.zeros((len(pos),num_gm_mic))
    THETA             = np.zeros((len(pos),num_gm_mic))
        
    
    for cpt in range(len(pos)):  
        relative_locations           = np.zeros((num_gm_mic,3,1))
        relative_locations[:,0,0]    = settings.microphone_locations[:,0] -  (pos[cpt,0] + settings.aircraft_origin_location[0])  # X
        relative_locations[:,1,0]    = settings.microphone_locations[:,1] -  (pos[cpt,1] + settings.aircraft_origin_location[1])  # Y
        if MSL_altitude:
            relative_locations[:,2,0]    = -(pos[cpt,2])  - settings.microphone_locations[:,2] # Z
        else:
            relative_locations[:,2,0]    = -(pos[cpt,2])    # Z
        
        RML[cpt,:,:]   = relative_locations[:,:,0]
        
<<<<<<< HEAD
        num_gm_mic   = (mic_stencil_x*2 + 1)*(mic_stencil_y*2 + 1)
        EGML         = np.zeros((ctrl_pts,num_gm_mic,3))   
        RML          = np.zeros_like(EGML)
        for cpt in range(ctrl_pts):
            surface         = AGML[cpt,:,:].reshape((N_gm_x,N_gm_y,3))
            stencil         = surface[start_x[cpt]:end_x[cpt],start_y[cpt]:end_y[cpt],:].reshape(num_gm_mic,3,1)  # extraction of points 
            EGML[cpt]       = stencil[:,:,0]
            
            relative_locations           = np.zeros((num_gm_mic,3,1))
            relative_locations[:,0,0]    = stencil[:,0,0] -  (pos[cpt,0] + settings.aircraft_departure_location[0])
            relative_locations[:,1,0]    = stencil[:,1,0] -  (pos[cpt,1] + settings.aircraft_departure_location[1]) 
            if MSL_altitude:
                relative_locations[:,2,0]    = -(pos[cpt,2])  - stencil[:,2,0] 
            else:
                relative_locations[:,2,0]    = -(pos[cpt,2])    
            
            RML[cpt,:,:]   = relative_locations[:,:,0] 
     
    return RML,EGML,AGML,num_gm_mic,mic_stencil
=======
        PHI[cpt,:]     =  np.arctan2(np.sqrt(np.square(relative_locations[:, 0, 0]) + np.square(relative_locations[:, 1, 0])),  relative_locations[:, 2, 0]) # AIDAN TO COMPUTE. DONE !!
        THETA[cpt,:]   =  np.arctan2(relative_locations[:, 1, 0], relative_locations[:, 0, 0]) # AIDAN TO COMPUTE. DONE !! 
    
    return RML,PHI,THETA,num_gm_mic 
 
>>>>>>> fd78940e
<|MERGE_RESOLUTION|>--- conflicted
+++ resolved
@@ -58,30 +58,8 @@
         
         RML[cpt,:,:]   = relative_locations[:,:,0]
         
-<<<<<<< HEAD
-        num_gm_mic   = (mic_stencil_x*2 + 1)*(mic_stencil_y*2 + 1)
-        EGML         = np.zeros((ctrl_pts,num_gm_mic,3))   
-        RML          = np.zeros_like(EGML)
-        for cpt in range(ctrl_pts):
-            surface         = AGML[cpt,:,:].reshape((N_gm_x,N_gm_y,3))
-            stencil         = surface[start_x[cpt]:end_x[cpt],start_y[cpt]:end_y[cpt],:].reshape(num_gm_mic,3,1)  # extraction of points 
-            EGML[cpt]       = stencil[:,:,0]
-            
-            relative_locations           = np.zeros((num_gm_mic,3,1))
-            relative_locations[:,0,0]    = stencil[:,0,0] -  (pos[cpt,0] + settings.aircraft_departure_location[0])
-            relative_locations[:,1,0]    = stencil[:,1,0] -  (pos[cpt,1] + settings.aircraft_departure_location[1]) 
-            if MSL_altitude:
-                relative_locations[:,2,0]    = -(pos[cpt,2])  - stencil[:,2,0] 
-            else:
-                relative_locations[:,2,0]    = -(pos[cpt,2])    
-            
-            RML[cpt,:,:]   = relative_locations[:,:,0] 
-     
-    return RML,EGML,AGML,num_gm_mic,mic_stencil
-=======
         PHI[cpt,:]     =  np.arctan2(np.sqrt(np.square(relative_locations[:, 0, 0]) + np.square(relative_locations[:, 1, 0])),  relative_locations[:, 2, 0]) # AIDAN TO COMPUTE. DONE !!
         THETA[cpt,:]   =  np.arctan2(relative_locations[:, 1, 0], relative_locations[:, 0, 0]) # AIDAN TO COMPUTE. DONE !! 
     
     return RML,PHI,THETA,num_gm_mic 
- 
->>>>>>> fd78940e
+ 