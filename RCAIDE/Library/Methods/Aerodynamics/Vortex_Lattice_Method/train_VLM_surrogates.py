--- conflicted
+++ resolved
@@ -20,9 +20,7 @@
     """Call methods to run VLM for sample point evaluation. 
     
     Assumptions:
-        (1) p is defined as negative (see line 260)
-        (2) delta_a is defined as negative only for CL_d_a (see line 495)
-        (3) delta_r is defined as negative only for CN_d_r (see line 610)
+        None
         
     Source:
         None
@@ -61,19 +59,12 @@
         None    
     """    
 
-<<<<<<< HEAD
-    geometry       = aerodynamics.vehicle
-=======
     vehicle        = aerodynamics.vehicle
->>>>>>> f8335d5f
     settings       = aerodynamics.settings
     AoA            = aerodynamics.training.angle_of_attack                  
     Beta           = aerodynamics.training.sideslip_angle
     training       = Data()
     training.Mach  = Mach 
-<<<<<<< HEAD
-
-=======
     
     # loop through wings to determine what control surfaces are present 
     for wing in aerodynamics.vehicle.wings: 
@@ -100,7 +91,6 @@
                 len_d_f                     = len(delta_f)  
                 aerodynamics.flap_flag      = True 
              
->>>>>>> f8335d5f
     u              = aerodynamics.training.u
     v              = aerodynamics.training.v
     w              = aerodynamics.training.w
@@ -117,16 +107,10 @@
     len_p          = len(roll_rate) 
     len_r          = len(yaw_rate) 
     
-
-    # reset control surfaces for building surrogates  
-    for wing in geometry.wings: 
-        for control_surface in wing.control_surfaces:
-            control_surface.deflection  =  0.0
-            
     # --------------------------------------------------------------------------------------------------------------
     # Alpha
     # --------------------------------------------------------------------------------------------------------------
-            
+    
     # Setup new array shapes for vectorization 
     # stakcing 9x9 matrices into one horizontal line(81)  
     AoAs       = np.atleast_2d(np.tile(AoA,len_Mach).T.flatten()).T 
@@ -137,20 +121,16 @@
     conditions.freestream.mach_number               = Machs
     conditions.aerodynamics.angles.alpha            = np.ones_like(Machs)*AoAs 
     
-<<<<<<< HEAD
-    Clift_res_alpha,Cdrag_res_alpha,CX_res_alpha,CY_res_alpha,CZ_res_alpha,CL_res_alpha,CM_res_alpha,CN_res_alpha, S_ref,b_ref,c_ref,X_ref,Y_ref ,Z_ref, Clift_wing_res, Cdrag_wing_res,_= evaluate_VLM(conditions,settings,geometry)
-=======
     Clift_res,Cdrag_res,CX_res,CY_res,CZ_res,CL_res,CM_res,CN_res, S_ref,b_ref,c_ref,X_ref,Y_ref ,Z_ref, Clift_wing_res, Cdrag_wing_res,_= evaluate_VLM(conditions,settings,vehicle)
->>>>>>> f8335d5f
-    
-    Clift_alpha   = np.reshape(Clift_res_alpha,(len_Mach,len_AoA)).T 
-    Cdrag_alpha   = np.reshape(Cdrag_res_alpha,(len_Mach,len_AoA)).T 
-    CX_alpha      = np.reshape(CX_res_alpha,(len_Mach,len_AoA)).T 
-    CY_alpha      = np.reshape(CY_res_alpha,(len_Mach,len_AoA)).T 
-    CZ_alpha      = np.reshape(CZ_res_alpha,(len_Mach,len_AoA)).T 
-    CL_alpha      = np.reshape(CL_res_alpha,(len_Mach,len_AoA)).T 
-    CM_alpha      = np.reshape(CM_res_alpha,(len_Mach,len_AoA)).T 
-    CN_alpha      = np.reshape(CN_res_alpha,(len_Mach,len_AoA)).T  
+    
+    Clift_alpha   = np.reshape(Clift_res,(len_Mach,len_AoA)).T 
+    Cdrag_alpha   = np.reshape(Cdrag_res,(len_Mach,len_AoA)).T 
+    CX_alpha      = np.reshape(CX_res,(len_Mach,len_AoA)).T 
+    CY_alpha      = np.reshape(CY_res,(len_Mach,len_AoA)).T 
+    CZ_alpha      = np.reshape(CZ_res,(len_Mach,len_AoA)).T 
+    CL_alpha      = np.reshape(CL_res,(len_Mach,len_AoA)).T 
+    CM_alpha      = np.reshape(CM_res,(len_Mach,len_AoA)).T 
+    CN_alpha      = np.reshape(CN_res,(len_Mach,len_AoA)).T  
     
     # Angle of Attack at 0 Degrees 
     Clift_alpha_0   =  np.tile(Clift_alpha[2][None,:],(3,1))
@@ -174,9 +154,9 @@
     Cdrag_wing_alpha = Data() 
     for wing in vehicle.wings: 
         Clift_wing_alpha[wing.tag] = np.reshape(Clift_wing_res[wing.tag],(len_Mach,len_AoA)).T    
-        Cdrag_wing_alpha[wing.tag] = np.reshape(Cdrag_wing_res[wing.tag],(len_Mach,len_AoA)).T
-        
-         
+        Cdrag_wing_alpha[wing.tag] = np.reshape(Cdrag_wing_res[wing.tag],(len_Mach,len_AoA)).T  
+ 
+     
     # --------------------------------------------------------------------------------------------------------------
     # Beta 
     # --------------------------------------------------------------------------------------------------------------
@@ -189,20 +169,16 @@
     conditions.aerodynamics.angles.alpha            = np.ones_like(Machs) *1E-12
     conditions.aerodynamics.angles.beta             = np.ones_like(Machs)*Betas   
     
-<<<<<<< HEAD
-    Clift_res_beta,Cdrag_res_beta,CX_res_beta,CY_res_beta,CZ_res_beta,CL_res_beta,CM_res_beta,CN_res_beta ,_,_,_,_,_,_,_,_,_= evaluate_VLM(conditions,settings,geometry)
-=======
     Clift_res,Cdrag_res,CX_res,CY_res,CZ_res,CL_res,CM_res,CN_res ,_,_,_,_,_,_,_,_,_= evaluate_VLM(conditions,settings,vehicle)
->>>>>>> f8335d5f
-    
-    Clift_beta = np.reshape(Clift_res_beta,(len_Mach,len_Beta)).T - Clift_alpha_0
-    Cdrag_beta = np.reshape(Cdrag_res_beta,(len_Mach,len_Beta)).T - Cdrag_alpha_0                                
-    CX_beta    = np.reshape(CX_res_beta,(len_Mach,len_Beta)).T    - CX_alpha_0   
-    CY_beta    = np.reshape(CY_res_beta,(len_Mach,len_Beta)).T    - CY_alpha_0  
-    CZ_beta    = np.reshape(CZ_res_beta,(len_Mach,len_Beta)).T    - CZ_alpha_0   
-    CL_beta    = np.reshape(CL_res_beta,(len_Mach,len_Beta)).T    - CL_alpha_0   
-    CM_beta    = np.reshape(CM_res_beta,(len_Mach,len_Beta)).T    - CM_alpha_0   
-    CN_beta    = np.reshape(CN_res_beta,(len_Mach,len_Beta)).T    - CN_alpha_0
+    
+    Clift_beta = np.reshape(Clift_res,(len_Mach,len_Beta)).T - Clift_alpha_0
+    Cdrag_beta = np.reshape(Cdrag_res,(len_Mach,len_Beta)).T - Cdrag_alpha_0                                
+    CX_beta    = np.reshape(CX_res,(len_Mach,len_Beta)).T    - CX_alpha_0   
+    CY_beta    = np.reshape(CY_res,(len_Mach,len_Beta)).T    - CY_alpha_0   
+    CZ_beta    = np.reshape(CZ_res,(len_Mach,len_Beta)).T    - CZ_alpha_0   
+    CL_beta    = np.reshape(CL_res,(len_Mach,len_Beta)).T    - CL_alpha_0   
+    CM_beta    = np.reshape(CM_res,(len_Mach,len_Beta)).T    - CM_alpha_0   
+    CN_beta    = np.reshape(CN_res,(len_Mach,len_Beta)).T    - CN_alpha_0 
  
     # -------------------------------------------------------      
     # Velocity u 
@@ -214,20 +190,16 @@
     conditions.aerodynamics.angles.beta             = np.zeros_like(Machs) 
     conditions.freestream.mach_number               = Machs + Machs*u_s 
     
-<<<<<<< HEAD
-    Clift_res_u,Cdrag_res_u,CX_res_u,CY_res_u,CZ_res_u,CL_res_u,CM_res_u,CN_res_u ,_,_,_,_,_,_,_,_,_= evaluate_VLM(conditions,settings,geometry)
-=======
     Clift_res,Cdrag_res,CX_res,CY_res,CZ_res,CL_res,CM_res,CN_res ,_,_,_,_,_,_,_,_,_= evaluate_VLM(conditions,settings,vehicle)
->>>>>>> f8335d5f
-    
-    Clift_u     = np.reshape(Clift_res_u,(len_Mach,len_u)).T - Clift_alpha_0
-    Cdrag_u     = np.reshape(Cdrag_res_u,(len_Mach,len_u)).T - Cdrag_alpha_0
-    CX_u        = np.reshape(CX_res_u,(len_Mach,len_u)).T    - CX_alpha_0   
-    CY_u        = np.reshape(CY_res_u,(len_Mach,len_u)).T    - CY_alpha_0   
-    CZ_u        = np.reshape(CZ_res_u,(len_Mach,len_u)).T    - CZ_alpha_0   
-    CL_u        = np.reshape(CL_res_u,(len_Mach,len_u)).T    - CL_alpha_0   
-    CM_u        = np.reshape(CM_res_u,(len_Mach,len_u)).T    - CM_alpha_0   
-    CN_u        = np.reshape(CN_res_u,(len_Mach,len_u)).T    - CN_alpha_0   
+    
+    Clift_u     = np.reshape(Clift_res,(len_Mach,len_u)).T - Clift_alpha_0
+    Cdrag_u     = np.reshape(Cdrag_res,(len_Mach,len_u)).T - Cdrag_alpha_0
+    CX_u        = np.reshape(CX_res,(len_Mach,len_u)).T    - CX_alpha_0   
+    CY_u        = np.reshape(CY_res,(len_Mach,len_u)).T    - CY_alpha_0   
+    CZ_u        = np.reshape(CZ_res,(len_Mach,len_u)).T    - CZ_alpha_0   
+    CL_u        = np.reshape(CL_res,(len_Mach,len_u)).T    - CL_alpha_0   
+    CM_u        = np.reshape(CM_res,(len_Mach,len_u)).T    - CM_alpha_0   
+    CN_u        = np.reshape(CN_res,(len_Mach,len_u)).T    - CN_alpha_0   
     
     # -------------------------------------------------------               
     # Velocity v 
@@ -241,20 +213,16 @@
     conditions.aerodynamics.angles.beta             = np.zeros_like(Machs) 
     conditions.aerodynamics.angles.beta             = np.arcsin(v_s)       
     
-<<<<<<< HEAD
-    Clift_res_v,Cdrag_res_v,CX_res_v,CY_res_v,CZ_res_v,CL_res_v,CM_res_v,CN_res_v ,_,_,_,_,_,_,_,_,_= evaluate_VLM(conditions,settings,geometry)
-=======
     Clift_res,Cdrag_res,CX_res,CY_res,CZ_res,CL_res,CM_res,CN_res ,_,_,_,_,_,_,_,_,_= evaluate_VLM(conditions,settings,vehicle)
->>>>>>> f8335d5f
-    
-    Clift_v     = np.reshape(Clift_res_v,(len_Mach,len_v)).T - Clift_alpha_0
-    Cdrag_v     = np.reshape(Cdrag_res_v,(len_Mach,len_v)).T - Cdrag_alpha_0
-    CX_v        = np.reshape(CX_res_v,(len_Mach,len_v)).T    - CX_alpha_0   
-    CY_v        = np.reshape(CY_res_v,(len_Mach,len_v)).T    - CY_alpha_0   
-    CZ_v        = np.reshape(CZ_res_v,(len_Mach,len_v)).T    - CZ_alpha_0   
-    CL_v        = np.reshape(CL_res_v,(len_Mach,len_v)).T    - CL_alpha_0   
-    CM_v        = np.reshape(CM_res_v,(len_Mach,len_v)).T    - CM_alpha_0   
-    CN_v        = np.reshape(CN_res_v,(len_Mach,len_v)).T    - CN_alpha_0   
+    
+    Clift_v     = np.reshape(Clift_res,(len_Mach,len_v)).T - Clift_alpha_0
+    Cdrag_v     = np.reshape(Cdrag_res,(len_Mach,len_v)).T - Cdrag_alpha_0
+    CX_v        = np.reshape(CX_res,(len_Mach,len_v)).T    - CX_alpha_0   
+    CY_v        = np.reshape(CY_res,(len_Mach,len_v)).T    - CY_alpha_0   
+    CZ_v        = np.reshape(CZ_res,(len_Mach,len_v)).T    - CZ_alpha_0   
+    CL_v        = np.reshape(CL_res,(len_Mach,len_v)).T    - CL_alpha_0   
+    CM_v        = np.reshape(CM_res,(len_Mach,len_v)).T    - CM_alpha_0   
+    CN_v        = np.reshape(CN_res,(len_Mach,len_v)).T    - CN_alpha_0   
     
     # -------------------------------------------------------               
     # Velocity w 
@@ -267,20 +235,16 @@
     conditions.aerodynamics.angles.alpha            = np.arcsin(w_s)
     conditions.aerodynamics.angles.beta             = np.zeros_like(Machs) 
     
-<<<<<<< HEAD
-    Clift_res_w,Cdrag_res_w,CX_res_w,CY_res_w,CZ_res_w,CL_res_w,CM_res_w,CN_res_w ,_,_,_,_,_,_,_,_,_= evaluate_VLM(conditions,settings,geometry)
-=======
     Clift_res,Cdrag_res,CX_res,CY_res,CZ_res,CL_res,CM_res,CN_res ,_,_,_,_,_,_,_,_,_= evaluate_VLM(conditions,settings,vehicle)
->>>>>>> f8335d5f
-    
-    Clift_w     = np.reshape(Clift_res_w,(len_Mach,len_w)).T - Clift_alpha_0
-    Cdrag_w     = np.reshape(Cdrag_res_w,(len_Mach,len_w)).T - Cdrag_alpha_0
-    CX_w        = np.reshape(CX_res_w,(len_Mach,len_w)).T    - CX_alpha_0   
-    CY_w        = np.reshape(CY_res_w,(len_Mach,len_w)).T    - CY_alpha_0   
-    CZ_w        = np.reshape(CZ_res_w,(len_Mach,len_w)).T    - CZ_alpha_0   
-    CL_w        = np.reshape(CL_res_w,(len_Mach,len_w)).T    - CL_alpha_0   
-    CM_w        = np.reshape(CM_res_w,(len_Mach,len_w)).T    - CM_alpha_0   
-    CN_w        = np.reshape(CN_res_w,(len_Mach,len_w)).T    - CN_alpha_0           
+    
+    Clift_w     = np.reshape(Clift_res,(len_Mach,len_w)).T - Clift_alpha_0
+    Cdrag_w     = np.reshape(Cdrag_res,(len_Mach,len_w)).T - Cdrag_alpha_0
+    CX_w        = np.reshape(CX_res,(len_Mach,len_w)).T    - CX_alpha_0   
+    CY_w        = np.reshape(CY_res,(len_Mach,len_w)).T    - CY_alpha_0   
+    CZ_w        = np.reshape(CZ_res,(len_Mach,len_w)).T    - CZ_alpha_0   
+    CL_w        = np.reshape(CL_res,(len_Mach,len_w)).T    - CL_alpha_0   
+    CM_w        = np.reshape(CM_res,(len_Mach,len_w)).T    - CM_alpha_0   
+    CN_w        = np.reshape(CN_res,(len_Mach,len_w)).T    - CN_alpha_0           
                     
     # -------------------------------------------------------               
     # Pitch Rate 
@@ -295,26 +259,22 @@
     conditions.static_stability.pitch_rate          = np.ones_like(Machs)*q_s     
     conditions.freestream.velocity                  = Machs * 343 # speed of sound   
     
-<<<<<<< HEAD
-    Clift_res_q,Cdrag_res_q,CX_res_q,CY_res_q,CZ_res_q,CL_res_q,CM_res_q,CN_res_q ,_,_,_,_,_,_,_,_,_= evaluate_VLM(conditions,settings,geometry)
-=======
     Clift_res,Cdrag_res,CX_res,CY_res,CZ_res,CL_res,CM_res,CN_res ,_,_,_,_,_,_,_,_,_= evaluate_VLM(conditions,settings,vehicle)
->>>>>>> f8335d5f
-    
-    Clift_q     = np.reshape(Clift_res_q,(len_Mach,len_q)).T - Clift_alpha_0
-    Cdrag_q     = np.reshape(Cdrag_res_q,(len_Mach,len_q)).T - Cdrag_alpha_0
-    CX_q        = np.reshape(CX_res_q,(len_Mach,len_q)).T    - CX_alpha_0   
-    CY_q        = np.reshape(CY_res_q,(len_Mach,len_q)).T    - CY_alpha_0   
-    CZ_q        = np.reshape(CZ_res_q,(len_Mach,len_q)).T    - CZ_alpha_0   
-    CL_q        = np.reshape(CL_res_q,(len_Mach,len_q)).T    - CL_alpha_0   
-    CM_q        = np.reshape(CM_res_q,(len_Mach,len_q)).T    - CM_alpha_0   
-    CN_q        = np.reshape(CN_res_q,(len_Mach,len_q)).T    - CN_alpha_0   
+    
+    Clift_q     = np.reshape(Clift_res,(len_Mach,len_q)).T - Clift_alpha_0
+    Cdrag_q     = np.reshape(Cdrag_res,(len_Mach,len_q)).T - Cdrag_alpha_0
+    CX_q        = np.reshape(CX_res,(len_Mach,len_q)).T    - CX_alpha_0   
+    CY_q        = np.reshape(CY_res,(len_Mach,len_q)).T    - CY_alpha_0   
+    CZ_q        = np.reshape(CZ_res,(len_Mach,len_q)).T    - CZ_alpha_0   
+    CL_q        = np.reshape(CL_res,(len_Mach,len_q)).T    - CL_alpha_0   
+    CM_q        = np.reshape(CM_res,(len_Mach,len_q)).T    - CM_alpha_0   
+    CN_q        = np.reshape(CN_res,(len_Mach,len_q)).T    - CN_alpha_0   
 
     # -------------------------------------------------------               
     # Roll  Rate 
     # -------------------------------------------------------    
-    p_s         = -np.atleast_2d(np.tile(roll_rate, len_Mach).T.flatten()).T 
-    Machs       = np.atleast_2d(np.repeat(Mach,len_p)).T
+    p_s     = np.atleast_2d(np.tile(roll_rate, len_Mach).T.flatten()).T 
+    Machs         = np.atleast_2d(np.repeat(Mach,len_p)).T
 
     conditions                                      = RCAIDE.Framework.Mission.Common.Results() 
     conditions.freestream.mach_number               = Machs  
@@ -323,20 +283,16 @@
     conditions.static_stability.roll_rate           = np.ones_like(Machs)*p_s 
     conditions.freestream.velocity                  = Machs * 343 # speed of sound           
         
-<<<<<<< HEAD
-    Clift_res_p,Cdrag_res_p,CX_res_p,CY_res_p,CZ_res_p,CL_res_p,CM_res_p,CN_res_p ,_,_,_,_,_,_,_,_,_= evaluate_VLM(conditions,settings,geometry)  
-=======
     Clift_res,Cdrag_res,CX_res,CY_res,CZ_res,CL_res,CM_res,CN_res ,_,_,_,_,_,_,_,_,_= evaluate_VLM(conditions,settings,vehicle)  
->>>>>>> f8335d5f
-        
-    Clift_p     = np.reshape(Clift_res_p,(len_Mach,len_p)).T - Clift_alpha_0
-    Cdrag_p     = np.reshape(Cdrag_res_p,(len_Mach,len_p)).T - Cdrag_alpha_0
-    CX_p        = np.reshape(CX_res_p,(len_Mach,len_p)).T    - CX_alpha_0   
-    CY_p        = np.reshape(CY_res_p,(len_Mach,len_p)).T    - CY_alpha_0   
-    CZ_p        = np.reshape(CZ_res_p,(len_Mach,len_p)).T    - CZ_alpha_0   
-    CL_p        = np.reshape(CL_res_p,(len_Mach,len_p)).T    - CL_alpha_0   
-    CM_p        = np.reshape(CM_res_p,(len_Mach,len_p)).T    - CM_alpha_0   
-    CN_p        = np.reshape(CN_res_p,(len_Mach,len_p)).T    - CN_alpha_0       
+        
+    Clift_p     = np.reshape(Clift_res,(len_Mach,len_p)).T - Clift_alpha_0
+    Cdrag_p     = np.reshape(Cdrag_res,(len_Mach,len_p)).T - Cdrag_alpha_0
+    CX_p        = np.reshape(CX_res,(len_Mach,len_p)).T    - CX_alpha_0   
+    CY_p        = np.reshape(CY_res,(len_Mach,len_p)).T    - CY_alpha_0   
+    CZ_p        = np.reshape(CZ_res,(len_Mach,len_p)).T    - CZ_alpha_0   
+    CL_p        = np.reshape(CL_res,(len_Mach,len_p)).T    - CL_alpha_0   
+    CM_p        = np.reshape(CM_res,(len_Mach,len_p)).T    - CM_alpha_0   
+    CN_p        = np.reshape(CN_res,(len_Mach,len_p)).T    - CN_alpha_0       
 
     # -------------------------------------------------------               
     # Yaw Rate 
@@ -351,20 +307,16 @@
     conditions.static_stability.yaw_rate            = np.ones_like(Machs)*r_s
     conditions.freestream.velocity                  = Machs * 343 # speed of sound  
     
-<<<<<<< HEAD
-    Clift_res_r,Cdrag_res_r,CX_res_r,CY_res_r,CZ_res_r,CL_res_r,CM_res_r,CN_res_r ,_,_,_,_,_,_,_,_,_= evaluate_VLM(conditions,settings,geometry)
-=======
     Clift_res,Cdrag_res,CX_res,CY_res,CZ_res,CL_res,CM_res,CN_res ,_,_,_,_,_,_,_,_,_= evaluate_VLM(conditions,settings,vehicle)
->>>>>>> f8335d5f
-    
-    Clift_r     = np.reshape(Clift_res_r,(len_Mach,len_r)).T - Clift_alpha_0
-    Cdrag_r     = np.reshape(Cdrag_res_r,(len_Mach,len_r)).T - Cdrag_alpha_0
-    CX_r        = np.reshape(CX_res_r,(len_Mach,len_r)).T    - CX_alpha_0   
-    CY_r        = np.reshape(CY_res_r,(len_Mach,len_r)).T    - CY_alpha_0   
-    CZ_r        = np.reshape(CZ_res_r,(len_Mach,len_r)).T    - CZ_alpha_0   
-    CL_r        = np.reshape(CL_res_r,(len_Mach,len_r)).T    - CL_alpha_0   
-    CM_r        = np.reshape(CM_res_r,(len_Mach,len_r)).T    - CM_alpha_0   
-    CN_r        = np.reshape(CN_res_r,(len_Mach,len_r)).T    - CN_alpha_0   
+    
+    Clift_r     = np.reshape(Clift_res,(len_Mach,len_r)).T - Clift_alpha_0
+    Cdrag_r     = np.reshape(Cdrag_res,(len_Mach,len_r)).T - Cdrag_alpha_0
+    CX_r        = np.reshape(CX_res,(len_Mach,len_r)).T    - CX_alpha_0   
+    CY_r        = np.reshape(CY_res,(len_Mach,len_r)).T    - CY_alpha_0   
+    CZ_r        = np.reshape(CZ_res,(len_Mach,len_r)).T    - CZ_alpha_0   
+    CL_r        = np.reshape(CL_res,(len_Mach,len_r)).T    - CL_alpha_0   
+    CM_r        = np.reshape(CM_res,(len_Mach,len_r)).T    - CM_alpha_0   
+    CN_r        = np.reshape(CN_res,(len_Mach,len_r)).T    - CN_alpha_0   
         
     # STABILITY COEFFICIENTS  
     training.Clift_alpha       = Clift_alpha 
@@ -445,7 +397,7 @@
             
     # STABILITY DERIVATIVES 
     training.dClift_dalpha = (Clift_alpha[0,:] - Clift_alpha[1,:]) / (AoA[0] - AoA[1])
-    training.dClift_dbeta = (Clift_beta[0,:] - Clift_beta[1,:]) / (Beta[0] - Beta[1])
+    training.dClift_dbeta = (Clift_beta[0,:] - Clift_beta[1,:]) / (Beta[0] - Beta[1]) 
     training.dClift_du = (Clift_u[0,:] - Clift_u[1,:]) / (u[0] - u[1])            
     training.dClift_dv = (Clift_v[0,:] - Clift_v[1,:]) / (v[0] - v[1])          
     training.dClift_dw = (Clift_w[0,:] - Clift_w[1,:]) / (w[0] - w[1])         
@@ -471,7 +423,7 @@
     training.dCX_dq = (CX_q[0,:] - CX_q[1,:]) / (pitch_rate[0]-pitch_rate[1])            
     training.dCX_dr = (CX_r[0,:] - CX_r[1,:]) / (yaw_rate[0]-yaw_rate[1])                    
     training.dCY_dalpha = (CY_alpha[0,:] - CY_alpha[1,:]) / (AoA[0] - AoA[1])         
-    training.dCY_dbeta = (CY_beta[1,:] - CY_beta[2,:]) / (Beta[1] - Beta[2]) 
+    training.dCY_dbeta = (CY_beta[0,:] - CY_beta[1,:]) / (Beta[0] - Beta[1]) 
             
                 
     training.dCY_du = (CY_u[0,:] - CY_u[1,:]) / (u[0] - u[1])                                             
@@ -491,7 +443,7 @@
     training.dCZ_dq = (CZ_q[0,:] - CZ_q[1,:]) / (pitch_rate[0]-pitch_rate[1])            
     training.dCZ_dr = (CZ_r[0,:] - CZ_r[1,:]) / (yaw_rate[0]-yaw_rate[1])                    
     training.dCL_dalpha = (CL_alpha[0,:] - CL_alpha[1,:]) / (AoA[0] - AoA[1])         
-    training.dCL_dbeta =-((CL_beta[0,:] - CL_beta[1,:]) / (Beta[0] - Beta[1]))                
+    training.dCL_dbeta = (CL_beta[0,:] - CL_beta[1,:]) / (Beta[0] - Beta[1])                
                 
                 
     training.dCL_du = (CL_u[0,:] - CL_u[1,:]) / (u[0] - u[1])                                              
@@ -507,7 +459,7 @@
     training.dCM_dv = (CM_v[0,:] - CM_v[1,:]) / (v[0] - v[1])                                               
     training.dCM_dw = (CM_w[0,:] - CM_w[1,:]) / (w[0] - w[1])                                               
     training.dCM_dp = (CM_p[0,:] - CM_p[1,:]) / (roll_rate[0]-roll_rate[1])                 
-    training.dCM_dq = (CM_q[0,:] - CM_q[1,:]) / (pitch_rate[0]-pitch_rate[1])        
+    training.dCM_dq = (CM_q[0,:] - CM_q[1,:]) / (pitch_rate[0]-pitch_rate[1])             
     training.dCM_dr = (CM_r[0,:] - CM_r[1,:]) / (yaw_rate[0]-yaw_rate[1])                     
     training.dCN_dalpha = (CN_alpha[0,:] - CN_alpha[1,:]) / (AoA[0] - AoA[1])          
     training.dCN_dbeta = (CN_beta[0,:] - CN_beta[1,:]) / (Beta[0] - Beta[1]) 
@@ -518,70 +470,8 @@
     training.dCN_dp = (CN_p[0,:] - CN_p[1,:]) / (roll_rate[0]-roll_rate[1])                 
     training.dCN_dq = (CN_q[0,:] - CN_q[1,:]) / (pitch_rate[0]-pitch_rate[1])             
     training.dCN_dr = (CN_r[0,:] - CN_r[1,:]) / (yaw_rate[0]-yaw_rate[1])
-    
-
-
-<<<<<<< HEAD
-    
-    # loop through wings to determine what control surfaces are present 
-    # for control surfaces, subtract inflence WITHOUT control surface deflected from coefficients WITH control surfaces deflected
-    for wing in geometry.wings: 
-        for control_surface in wing.control_surfaces: 
-            if type(control_surface) == RCAIDE.Library.Components.Wings.Control_Surfaces.Aileron:  
-                delta_a                    = aerodynamics.training.aileron_deflection
-                len_d_a                    = len(delta_a)
-                aerodynamics.aileron_flag  = True
-                
-                Clift_d_a      = np.zeros((len_d_a,len_Mach)) 
-                Cdrag_d_a      = np.zeros((len_d_a,len_Mach)) 
-                CX_d_a         = np.zeros((len_d_a,len_Mach)) 
-                CY_d_a         = np.zeros((len_d_a,len_Mach)) 
-                CZ_d_a         = np.zeros((len_d_a,len_Mach)) 
-                CL_d_a         = np.zeros((len_d_a,len_Mach)) 
-                CM_d_a         = np.zeros((len_d_a,len_Mach)) 
-                CN_d_a         = np.zeros((len_d_a,len_Mach))
-                config_delta_a = 1 * control_surface.deflection
-                for a_i in range(len_d_a):   
-                    Delta_a_s                                       = np.atleast_2d(np.tile(delta_a[a_i],len_Mach).T.flatten()).T 
-                    Machs                                           = np.atleast_2d(np.repeat(Mach,1)).T         
-                    conditions                                      = RCAIDE.Framework.Mission.Common.Results()
-                    conditions.aerodynamics.angles.alpha            = np.ones_like(Machs) *1E-12
-                    conditions.aerodynamics.angles.beta             = np.zeros_like(Machs) 
-                    conditions.freestream.mach_number               = Machs 
-                    conditions.control_surfaces.aileron.deflection  = np.ones_like(Machs)*Delta_a_s
-                    control_surface.deflection                      = delta_a[a_i]
-                    
-                    Clift_res_d_a,Cdrag_res_d_a,CX_res_d_a,CY_res_d_a,CZ_res_d_a,CL_res_d_a,CM_res_d_a,CN_res_d_a ,_,_,_,_,_,_,_,_,_= evaluate_VLM(conditions,settings,geometry)   
-                    Clift_d_a[a_i,:] = Clift_res_d_a[:,0]  - Clift_alpha_0[0,:]
-                    Cdrag_d_a[a_i,:] = Cdrag_res_d_a[:,0]  - Cdrag_alpha_0[0,:]                                
-                    CX_d_a[a_i,:]    = CX_res_d_a[:,0]   - CX_alpha_0[0,:]   
-                    CY_d_a[a_i,:]    = CY_res_d_a[:,0]   - CY_alpha_0[0,:]  
-                    CZ_d_a[a_i,:]    = CZ_res_d_a[:,0]   - CZ_alpha_0[0,:]  
-                    CL_d_a[a_i,:]    = -(CL_res_d_a[:,0]   - CL_alpha_0[0,:])  
-                    CM_d_a[a_i,:]    = CM_res_d_a[:,0]   - CM_alpha_0[0,:]  
-                    CN_d_a[a_i,:]    = CN_res_d_a[:,0]   - CN_alpha_0[0,:]
-                    
-                # reset deflection 
-                control_surface.deflection =  config_delta_a  
- 
-                training.Clift_delta_a  = Clift_d_a
-                training.Cdrag_delta_a  = Cdrag_d_a 
-                training.CX_delta_a     = CX_d_a 
-                training.CY_delta_a     = CY_d_a 
-                training.CZ_delta_a     = CZ_d_a 
-                training.CL_delta_a     = CL_d_a 
-                training.CM_delta_a     = CM_d_a 
-                training.CN_delta_a     = CN_d_a
-                
-                training.dClift_ddelta_a = (Clift_d_a[0,:] - Clift_d_a[1,:]) / (delta_a[0] - delta_a[1])
-                training.dCdrag_ddelta_a = (Cdrag_d_a[0,:] - Cdrag_d_a[1,:]) / (delta_a[0] - delta_a[1]) 
-                training.dCX_ddelta_a = (CX_d_a[0,:] - CX_d_a[1,:]) / (delta_a[0] - delta_a[1]) 
-                training.dCY_ddelta_a = (CY_d_a[0,:] - CY_d_a[1,:]) / (delta_a[0] - delta_a[1]) 
-                training.dCZ_ddelta_a = (CZ_d_a[0,:] - CZ_d_a[1,:]) / (delta_a[0] - delta_a[1]) 
-                training.dCL_ddelta_a = (CL_d_a[0,:] - CL_d_a[1,:]) / (delta_a[0] - delta_a[1]) 
-                training.dCM_ddelta_a = (CM_d_a[0,:] - CM_d_a[1,:]) / (delta_a[0] - delta_a[1]) 
-                training.dCN_ddelta_a = (CN_d_a[0,:] - CN_d_a[1,:]) / (delta_a[0] - delta_a[1])
-=======
+
+
     '''  for control surfaces, subtract inflence WITHOUT control surface deflected from coefficients WITH control surfaces'''
      
     # --------------------------------------------------------------------------------------------------------------
@@ -680,66 +570,10 @@
                         CL_d_e[e_i,:]    = CL_res[:,0]   - CL_alpha_0[0,:]  
                         CM_d_e[e_i,:]    = CM_res[:,0]   - CM_alpha_0[0,:]  
                         CN_d_e[e_i,:]    = CN_res[:,0]   - CN_alpha_0[0,:]                   
->>>>>>> f8335d5f
-    
-            if type(control_surface) == RCAIDE.Library.Components.Wings.Control_Surfaces.Elevator:  
-                delta_e                    = aerodynamics.training.elevator_deflection
-                len_d_e                    = len(delta_e)   
-                aerodynamics.elevator_flag = True
-
-            
-                Clift_d_e      = np.zeros((len_d_e,len_Mach)) 
-                Cdrag_d_e      = np.zeros((len_d_e,len_Mach)) 
-                CX_d_e         = np.zeros((len_d_e,len_Mach)) 
-                CY_d_e         = np.zeros((len_d_e,len_Mach)) 
-                CZ_d_e         = np.zeros((len_d_e,len_Mach)) 
-                CL_d_e         = np.zeros((len_d_e,len_Mach)) 
-                CM_d_e         = np.zeros((len_d_e,len_Mach)) 
-                CN_d_e         = np.zeros((len_d_e,len_Mach))
-
-                config_delta_e = 1 * control_surface.deflection                
-                for e_i in range(len_d_e):   
-                    Delta_e_s                                       = np.atleast_2d(np.tile(delta_e[e_i],len_Mach).T.flatten()).T 
-                    Machs                                           = np.atleast_2d(np.repeat(Mach,1)).T         
-                    conditions                                      = RCAIDE.Framework.Mission.Common.Results()
-                    conditions.aerodynamics.angles.alpha            = np.ones_like(Machs) *1E-12
-                    conditions.aerodynamics.angles.beta             = np.zeros_like(Machs) 
-                    conditions.freestream.mach_number               = Machs 
-                    conditions.control_surfaces.elevator.deflection = np.ones_like(Machs)*Delta_e_s
-                    control_surface.deflection                      = delta_e[e_i]
+    
+                    # reset deflection 
+                    control_surface.deflection =  config_delta_e 
                     
-<<<<<<< HEAD
-                    Clift_res_d_e,Cdrag_res_d_e,CX_res_d_e,CY_res_d_e,CZ_res_d_e,CL_res_d_e,CM_res_d_e,CN_res_d_e ,_,_,_,_,_,_,_,_,_= evaluate_VLM(conditions,settings,geometry)   
-                    Clift_d_e[e_i,:] = Clift_res_d_e[:,0]  - Clift_alpha_0[0,:]
-                    Cdrag_d_e[e_i,:] = Cdrag_res_d_e[:,0]  - Cdrag_alpha_0[0,:]                                
-                    CX_d_e[e_i,:]    = CX_res_d_e[:,0]   - CX_alpha_0[0,:]   
-                    CY_d_e[e_i,:]    = CY_res_d_e[:,0]   - CY_alpha_0[0,:]  
-                    CZ_d_e[e_i,:]    = CZ_res_d_e[:,0]   - CZ_alpha_0[0,:]  
-                    CL_d_e[e_i,:]    = CL_res_d_e[:,0]   - CL_alpha_0[0,:]  
-                    CM_d_e[e_i,:]    = CM_res_d_e[:,0]   - CM_alpha_0[0,:]  
-                    CN_d_e[e_i,:]    = CN_res_d_e[:,0]   - CN_alpha_0[0,:]                   
-
-                # reset deflection 
-                control_surface.deflection =  config_delta_e 
-                
-                training.Clift_delta_e  = Clift_d_e
-                training.Cdrag_delta_e  = Cdrag_d_e  
-                training.CX_delta_e  = CX_d_e   
-                training.CY_delta_e  = CY_d_e   
-                training.CZ_delta_e  = CZ_d_e  
-                training.CL_delta_e  = CL_d_e  
-                training.CM_delta_e  = CM_d_e  
-                training.CN_delta_e  = CN_d_e
-                
-                training.dClift_ddelta_e = (Clift_d_e[0,:] - Clift_d_e[1,:]) / (delta_e[0] - delta_e[1])
-                training.dCdrag_ddelta_e = (Cdrag_d_e[0,:] - Cdrag_d_e[1,:]) / (delta_e[0] - delta_e[1])  
-                training.dCX_ddelta_e = (CX_d_e[0,:] - CX_d_e[1,:]) / (delta_e[0] - delta_e[1])  
-                training.dCY_ddelta_e = (CY_d_e[0,:] - CY_d_e[1,:]) / (delta_e[0] - delta_e[1]) 
-                training.dCZ_ddelta_e = (CZ_d_e[0,:] - CZ_d_e[1,:]) / (delta_e[0] - delta_e[1]) 
-                training.dCL_ddelta_e = (CL_d_e[0,:] - CL_d_e[1,:]) / (delta_e[0] - delta_e[1])  
-                training.dCM_ddelta_e = (CM_d_e[0,:] - CM_d_e[1,:]) / (delta_e[0] - delta_e[1])  
-                training.dCN_ddelta_e = (CN_d_e[0,:] - CN_d_e[1,:]) / (delta_e[0] - delta_e[1])
-=======
         training.Clift_delta_e  = Clift_d_e
         training.Cdrag_delta_e  = Cdrag_d_e  
         training.CX_delta_e  = CX_d_e   
@@ -794,143 +628,10 @@
                         CL_d_r[r_i,:]    = CL_res[:,0]   - CL_alpha_0[0,:]  
                         CM_d_r[r_i,:]    = CM_res[:,0]   - CM_alpha_0[0,:]  
                         CN_d_r[r_i,:]    = CN_res[:,0]   - CN_alpha_0[0,:] 
->>>>>>> f8335d5f
-    
-            if type(control_surface) == RCAIDE.Library.Components.Wings.Control_Surfaces.Rudder:   
-                delta_r                    = aerodynamics.training.rudder_deflection
-                aerodynamics.rudder_flag   = True
-                len_d_r                    = len(delta_r)
-
-                Clift_d_r      = np.zeros((len_d_r,len_Mach)) 
-                Cdrag_d_r      = np.zeros((len_d_r,len_Mach)) 
-                CX_d_r         = np.zeros((len_d_r,len_Mach)) 
-                CY_d_r         = np.zeros((len_d_r,len_Mach)) 
-                CZ_d_r         = np.zeros((len_d_r,len_Mach)) 
-                CL_d_r         = np.zeros((len_d_r,len_Mach)) 
-                CM_d_r         = np.zeros((len_d_r,len_Mach)) 
-                CN_d_r         = np.zeros((len_d_r,len_Mach))
-
-                config_delta_r = 1 * control_surface.deflection                  
-                for r_i in range(len_d_r):   
-                    Delta_r_s                                       = np.atleast_2d(np.tile(delta_r[r_i],len_Mach).T.flatten()).T 
-                    Machs                                           = np.atleast_2d(np.repeat(Mach,1)).T         
-                    conditions                                      = RCAIDE.Framework.Mission.Common.Results()
-                    conditions.aerodynamics.angles.alpha            = np.ones_like(Machs) *1E-12
-                    conditions.aerodynamics.angles.beta             = np.zeros_like(Machs) 
-                    conditions.freestream.mach_number               = Machs 
-                    conditions.control_surfaces.rudder.deflection  = np.ones_like(Machs)*Delta_r_s
-                    control_surface.deflection                      = delta_r[r_i]
+    
+                    # reset deflection 
+                    control_surface.deflection =  config_delta_r
                     
-<<<<<<< HEAD
-                    Clift_res_d_r,Cdrag_res_d_r,CX_res_d_r,CY_res_d_r,CZ_res_d_r,CL_res_d_r,CM_res_d_r,CN_res_d_r ,_,_,_,_,_,_,_,_,_= evaluate_VLM(conditions,settings,geometry)   
-                    Clift_d_r[r_i,:] = Clift_res_d_r[:,0]  - Clift_alpha_0[0,:]
-                    Cdrag_d_r[r_i,:] = Cdrag_res_d_r[:,0]  - Cdrag_alpha_0[0,:]                                
-                    CX_d_r[r_i,:]    = CX_res_d_r[:,0]   - CX_alpha_0[0,:]   
-                    CY_d_r[r_i,:]    = CY_res_d_r[:,0]   - CY_alpha_0[0,:]  
-                    CZ_d_r[r_i,:]    = CZ_res_d_r[:,0]   - CZ_alpha_0[0,:]  
-                    CL_d_r[r_i,:]    = CL_res_d_r[:,0]   - CL_alpha_0[0,:]  
-                    CM_d_r[r_i,:]    = CM_res_d_r[:,0]   - CM_alpha_0[0,:]  
-                    CN_d_r[r_i,:]    = -(CN_res_d_r[:,0]   - CN_alpha_0[0,:]) 
-
-                # reset deflection 
-                control_surface.deflection =  config_delta_r
-                training.Clift_delta_r  = Clift_d_r
-                training.Cdrag_delta_r  = Cdrag_d_r     
-                training.CX_delta_r  = CX_d_r   
-                training.CY_delta_r  = CY_d_r 
-                training.CZ_delta_r  = CZ_d_r 
-                training.CL_delta_r  = CL_d_r  
-                training.CM_delta_r  = CM_d_r                   
-                training.CN_delta_r  = CN_d_r    
-                training.dClift_ddelta_r = (Clift_d_r[0,:] - Clift_d_r[1,:]) / (delta_r[0] - delta_r[1])
-                training.dCdrag_ddelta_r = (Cdrag_d_r[0,:] - Cdrag_d_r[1,:]) / (delta_r[0] - delta_r[1])  
-                training.dCX_ddelta_r = (CX_d_r[0,:] - CX_d_r[1,:]) / (delta_r[0] - delta_r[1])   
-                training.dCY_ddelta_r = (CY_d_r[0,:] - CY_d_r[1,:]) / (delta_r[0] - delta_r[1]) 
-                training.dCZ_ddelta_r = (CZ_d_r[0,:] - CZ_d_r[1,:]) / (delta_r[0] - delta_r[1])  
-                training.dCL_ddelta_r = (CL_d_r[0,:] - CL_d_r[1,:]) / (delta_r[0] - delta_r[1])  
-                training.dCM_ddelta_r = (CM_d_r[0,:] - CM_d_r[1,:]) / (delta_r[0] - delta_r[1]) 
-                training.dCN_ddelta_r = (CN_d_r[0,:] - CN_d_r[1,:]) / (delta_r[0] - delta_r[1])  
-                
-            if type(control_surface) == RCAIDE.Library.Components.Wings.Control_Surfaces.Slat:  
-                delta_s                = aerodynamics.training.slat_deflection
-                len_d_s                = len(delta_s)   
-                aerodynamics.slat_flag = True
-                Clift_d_s      = np.zeros((len_d_s,len_Mach)) 
-                Cdrag_d_s      = np.zeros((len_d_s,len_Mach)) 
-                CX_d_s         = np.zeros((len_d_s,len_Mach)) 
-                CY_d_s         = np.zeros((len_d_s,len_Mach)) 
-                CZ_d_s         = np.zeros((len_d_s,len_Mach)) 
-                CL_d_s         = np.zeros((len_d_s,len_Mach)) 
-                CM_d_s         = np.zeros((len_d_s,len_Mach)) 
-                CN_d_s         = np.zeros((len_d_s,len_Mach))
-
-                config_delta_s = 1 * control_surface.deflection                  
-                for s_i in range(len_d_s):   
-                    Delta_s_s                                       = np.atleast_2d(np.tile(delta_s[s_i],len_Mach).T.flatten()).T 
-                    Machs                                           = np.atleast_2d(np.repeat(Mach,1)).T         
-                    conditions                                      = RCAIDE.Framework.Mission.Common.Results()
-                    conditions.aerodynamics.angles.alpha            = np.ones_like(Machs) *1E-12
-                    conditions.aerodynamics.angles.beta             = np.zeros_like(Machs) 
-                    conditions.freestream.mach_number               = Machs 
-                    conditions.control_surfaces.slat.deflection     = np.ones_like(Machs)*Delta_s_s
-                    control_surface.deflection                      = delta_s[s_i]
-                    
-                    Clift_res_d_s,Cdrag_res_d_s,CX_res_d_s,CY_res_d_s,CZ_res_d_s,CL_res_d_s,CM_res_d_s,CN_res_d_s ,_,_,_,_,_,_,_,_,_= evaluate_VLM(conditions,settings,geometry)   
-                    Clift_d_s[s_i,:] = Clift_res_d_s[:,0]  - Clift_alpha_0[0,:]
-                    Cdrag_d_s[s_i,:] = Cdrag_res_d_s[:,0]  - Cdrag_alpha_0[0,:]                                
-                    CX_d_s[s_i,:]    = CX_res_d_s[:,0]   - CX_alpha_0[0,:]   
-                    CY_d_s[s_i,:]    = CY_res_d_s[:,0]   - CY_alpha_0[0,:]  
-                    CZ_d_s[s_i,:]    = CZ_res_d_s[:,0]   - CZ_alpha_0[0,:]  
-                    CL_d_s[s_i,:]    = CL_res_d_s[:,0]   - CL_alpha_0[0,:]  
-                    CM_d_s[s_i,:]    = CM_res_d_s[:,0]   - CM_alpha_0[0,:]  
-                    CN_d_s[s_i,:]    = CN_res_d_s[:,0]   - CN_alpha_0[0,:] 
-
-                # reset deflection 
-                control_surface.deflection =  config_delta_s                        
-            
-                training.Clift_delta_s  = Clift_d_s
-                training.Cdrag_delta_s  = Cdrag_d_s
-                training.CX_delta_s  = CX_d_s
-                training.CY_delta_s  = CY_d_s 
-                training.CZ_delta_s  = CZ_d_s 
-                training.CL_delta_s  = CL_d_s 
-                training.CM_delta_s  = CM_d_s
-                training.CN_delta_s  = CN_d_s  
-                training.dClift_ddelta_s = (Clift_d_s[0,:] - Clift_d_s[1,:]) / (delta_s[0] - delta_s[1])
-                training.dCdrag_ddelta_s = (Cdrag_d_s[0,:] - Cdrag_d_s[1,:]) / (delta_s[0] - delta_s[1])
-                training.dCX_ddelta_s = (CX_d_s[0,:] - CX_d_s[1,:]) / (delta_s[0] - delta_s[1])
-                training.dCY_ddelta_s = (CY_d_s[0,:] - CY_d_s[1,:]) / (delta_s[0] - delta_s[1])
-                training.dCZ_ddelta_s = (CZ_d_s[0,:] - CZ_d_s[1,:]) / (delta_s[0] - delta_s[1]) 
-                training.dCL_ddelta_s = (CL_d_s[0,:] - CL_d_s[1,:]) / (delta_s[0] - delta_s[1]) 
-                training.dCM_ddelta_s = (CM_d_s[0,:] - CM_d_s[1,:]) / (delta_s[0] - delta_s[1])  
-                training.dCN_ddelta_s = (CN_d_s[0,:] - CN_d_s[1,:]) / (delta_s[0] - delta_s[1])
-    
-                
-            if type(control_surface) == RCAIDE.Library.Components.Wings.Control_Surfaces.Flap: 
-                delta_f                     = aerodynamics.training.rudder_deflection
-                len_d_f                     = len(delta_f)  
-                aerodynamics.flap_flag      = True
-
-                Clift_d_f      = np.zeros((len_d_f,len_Mach)) 
-                Cdrag_d_f      = np.zeros((len_d_f,len_Mach)) 
-                CX_d_f         = np.zeros((len_d_f,len_Mach)) 
-                CY_d_f         = np.zeros((len_d_f,len_Mach)) 
-                CZ_d_f         = np.zeros((len_d_f,len_Mach)) 
-                CL_d_f         = np.zeros((len_d_f,len_Mach)) 
-                CM_d_f         = np.zeros((len_d_f,len_Mach)) 
-                CN_d_f         = np.zeros((len_d_f,len_Mach))
-
-                config_delta_f = 1 * control_surface.deflection                      
-                for f_i in range(len_d_f):   
-                    Delta_f_s                                       = np.atleast_2d(np.tile(delta_f[f_i],len_Mach).T.flatten()).T 
-                    Machs                                           = np.atleast_2d(np.repeat(Mach,1)).T         
-                    conditions                                      = RCAIDE.Framework.Mission.Common.Results()
-                    conditions.aerodynamics.angles.alpha            = np.ones_like(Machs) *1E-12
-                    conditions.aerodynamics.angles.beta             = np.zeros_like(Machs) 
-                    conditions.freestream.mach_number               = Machs 
-                    conditions.control_surfaces.flap.deflection     = np.ones_like(Machs)*Delta_f_s
-                    control_surface.deflection                      = delta_f[f_i]
-=======
         training.Clift_delta_r  = Clift_d_r
         training.Cdrag_delta_r  = Cdrag_d_r     
         training.CX_delta_r  = CX_d_r   
@@ -1012,22 +713,16 @@
         for wing in aerodynamics.vehicle.wings: 
             for control_surface in wing.control_surfaces:  
                 if type(control_surface) == RCAIDE.Library.Components.Wings.Control_Surfaces.Slat:
->>>>>>> f8335d5f
                     
-                    Clift_res_d_f,Cdrag_res_d_f,CX_res_d_f,CY_res_d_f,CZ_res_d_f,CL_res_d_f,CM_res_d_f,CN_res_d_f ,_,_,_,_,_,_,_,_,_= evaluate_VLM(conditions,settings,geometry)   
-                    Clift_d_f[f_i,:] = Clift_res_d_f[:,0]  - Clift_alpha_0[0,:]
-                    Cdrag_d_f[f_i,:] = Cdrag_res_d_f[:,0]  - Cdrag_alpha_0[0,:]                                
-                    CX_d_f[f_i,:]    = CX_res_d_f[:,0]   - CX_alpha_0[0,:]   
-                    CY_d_f[f_i,:]    = CY_res_d_f[:,0]   - CY_alpha_0[0,:]  
-                    CZ_d_f[f_i,:]    = CZ_res_d_f[:,0]   - CZ_alpha_0[0,:]  
-                    CL_d_f[f_i,:]    = CL_res_d_f[:,0]   - CL_alpha_0[0,:]  
-                    CM_d_f[f_i,:]    = CM_res_d_f[:,0]   - CM_alpha_0[0,:]  
-                    CN_d_f[f_i,:]    = CN_res_d_f[:,0]   - CN_alpha_0[0,:]         
-
-<<<<<<< HEAD
-                # reset deflection 
-                control_surface.deflection =  config_delta_f
-=======
+                    Clift_d_s      = np.zeros((len_d_s,len_Mach)) 
+                    Cdrag_d_s      = np.zeros((len_d_s,len_Mach)) 
+                    CX_d_s         = np.zeros((len_d_s,len_Mach)) 
+                    CY_d_s         = np.zeros((len_d_s,len_Mach)) 
+                    CZ_d_s         = np.zeros((len_d_s,len_Mach)) 
+                    CL_d_s         = np.zeros((len_d_s,len_Mach)) 
+                    CM_d_s         = np.zeros((len_d_s,len_Mach)) 
+                    CN_d_s         = np.zeros((len_d_s,len_Mach))
+
                     config_delta_s = 1 * control_surface.deflection                  
                     for s_i in range(len_d_s):   
                         Delta_s_s                                       = np.atleast_2d(np.tile(delta_f[f_i],len_Mach).T.flatten()).T 
@@ -1048,26 +743,26 @@
                         CL_d_s[s_i,:]    = CL_res[:,0]   - CL_alpha_0[0,:]  
                         CM_d_s[s_i,:]    = CM_res[:,0]   - CM_alpha_0[0,:]  
                         CN_d_s[s_i,:]    = CN_res[:,0]   - CN_alpha_0[0,:] 
->>>>>>> f8335d5f
-    
-                training.Clift_delta_f  = Clift_d_f    
-                training.Cdrag_delta_f  = Cdrag_d_f    
-                training.CX_delta_f     = CX_d_f  
-                training.CY_delta_f     = CY_d_f  
-                training.CZ_delta_f     = CZ_d_f  
-                training.CL_delta_f     = CL_d_f  
-                training.CM_delta_f     = CM_d_f                   
-                training.CN_delta_f     = CN_d_f 
-                training.dClift_ddelta_f = (Clift_d_f[0,:] - Clift_d_f[1,:]) / (delta_f[0] - delta_f[1])
-                training.dCdrag_ddelta_f = (Cdrag_d_f[0,:] - Cdrag_d_f[1,:]) / (delta_f[0] - delta_f[1])  
-                training.dCX_ddelta_f    = (CX_d_f[0,:] - CX_d_f[1,:]) / (delta_f[0] - delta_f[1])  
-                training.dCY_ddelta_f    = (CY_d_f[0,:] - CY_d_f[1,:]) / (delta_f[0] - delta_f[1]) 
-                training.dCZ_ddelta_f    = (CZ_d_f[0,:] - CZ_d_f[1,:]) / (delta_f[0] - delta_f[1])   
-                training.dCL_ddelta_f    = (CL_d_f[0,:] - CL_d_f[1,:]) / (delta_f[0] - delta_f[1])  
-                training.dCM_ddelta_f    = (CM_d_f[0,:] - CM_d_f[1,:]) / (delta_f[0] - delta_f[1])  
-                training.dCN_ddelta_f    = (CN_d_f[0,:] - CN_d_f[1,:]) / (delta_f[0] - delta_f[1])
-                 
-
+    
+                    # reset deflection 
+                    control_surface.deflection =  config_delta_s                        
+
+        training.Clift_delta_s  = Clift_d_s
+        training.Cdrag_delta_s  = Cdrag_d_s
+        training.CX_delta_s  = CX_d_s
+        training.CY_delta_s  = CY_d_s 
+        training.CZ_delta_s  = CZ_d_s 
+        training.CL_delta_s  = CL_d_s 
+        training.CM_delta_s  = CM_d_s
+        training.CN_delta_s  = CN_d_s  
+        training.dClift_ddelta_s = (Clift_d_s[0,:] - Clift_d_s[1,:]) / (delta_s[0] - delta_s[1])
+        training.dCdrag_ddelta_s = (Cdrag_d_s[0,:] - Cdrag_d_s[1,:]) / (delta_s[0] - delta_s[1])
+        training.dCX_ddelta_s = (CX_d_s[0,:] - CX_d_s[1,:]) / (delta_s[0] - delta_s[1])
+        training.dCY_ddelta_s = (CY_d_s[0,:] - CY_d_s[1,:]) / (delta_s[0] - delta_s[1])
+        training.dCZ_ddelta_s = (CZ_d_s[0,:] - CZ_d_s[1,:]) / (delta_s[0] - delta_s[1]) 
+        training.dCL_ddelta_s = (CL_d_s[0,:] - CL_d_s[1,:]) / (delta_s[0] - delta_s[1]) 
+        training.dCM_ddelta_s = (CM_d_s[0,:] - CM_d_s[1,:]) / (delta_s[0] - delta_s[1])  
+        training.dCN_ddelta_s = (CN_d_s[0,:] - CN_d_s[1,:]) / (delta_s[0] - delta_s[1])  
     training.NP            = 0  
     
     return training
@@ -1090,11 +785,7 @@
         None    
     """    
 
-<<<<<<< HEAD
-    geometry       = aerodynamics.vehicle
-=======
     vehicle        = aerodynamics.vehicle 
->>>>>>> f8335d5f
     AoA            = aerodynamics.training.angle_of_attack                  
     Beta           = aerodynamics.training.sideslip_angle
     training       = Data() 
@@ -1503,7 +1194,7 @@
  
     Clift_wings         = Data()
     Cdrag_wings         = Data()
-    AoA_wing_induced    = Data()
+    AoA_wing_induced = Data()
     
     results = VLM(conditions,settings,vehicle)
     Clift   = results.CL       
@@ -1547,3 +1238,5 @@
         
 
     return Clift,Cdrag,CX,CY,CZ,CL,CM,CN, S_ref,b_ref,c_ref,X_ref,Y_ref ,Z_ref, Clift_wings,Cdrag_wings,AoA_wing_induced  
+
+        