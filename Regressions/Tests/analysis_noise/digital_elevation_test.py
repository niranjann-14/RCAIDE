--- conflicted
+++ resolved
@@ -26,7 +26,7 @@
 #   Main
 # ---------------------------------------------------------------------- 
 def main():    
-    microphone_terrain_data =  generate_terrain_elevated_microphone_locations(topography_file='LA_Metropolitan_Area.txt',
+    microphone_terrain_data =  generate_terrain_elevated_microphone_locations(topography_file   ='LA_Metropolitan_Area.txt',
                                                            ground_microphone_x_resolution    = 201,  
                                                            ground_microphone_y_resolution    = 101, 
                                                            ground_microphone_x_stencil       = 1,   
@@ -94,11 +94,7 @@
     # ------------------------------------------------------------------
     #  Aerodynamics Analysis
     aerodynamics          = RCAIDE.Framework.Analyses.Aerodynamics.Vortex_Lattice_Method() 
-<<<<<<< HEAD
-    aerodynamics.vehicle  = vehicle
-=======
     aerodynamics.vehicle = vehicle
->>>>>>> b75e71f9
     aerodynamics.settings.drag_coefficient_increment = 0.0000
     analyses.append(aerodynamics)   
  
