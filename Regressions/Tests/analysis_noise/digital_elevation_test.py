# digital_elevation_and_noise_hemispheres_test.py
#
# Created: Dec 2023 M. Clarke  
 
# ----------------------------------------------------------------------
#   Imports
# ----------------------------------------------------------------------
# RCAIDE Imports 
import RCAIDE
from RCAIDE.Framework.Core import Units , Data 
from RCAIDE.Library.Plots import *       
# Python imports
import matplotlib.pyplot as plt  
import sys 
import numpy as np     

# local imports 
sys.path.append('../../Vehicles')
from NASA_X57    import vehicle_setup, configs_setup     

# ----------------------------------------------------------------------
#   Main
# ---------------------------------------------------------------------- 
def main():       
    plot_elevation_contours(topography_file   ='LA_Metropolitan_Area.txt',use_lat_long_coordinates = True, save_filename = "Elevation_Contours_Lat_Long")

    plot_elevation_contours(topography_file   ='LA_Metropolitan_Area.txt',use_lat_long_coordinates = False, save_filename = "Elevation_Contours_XY")  
      
    vehicle  = vehicle_setup()      
    vehicle.networks.electric.busses.bus.identical_propulsors     = False # only for regression     
    configs  = configs_setup(vehicle) 
    analyses = analyses_setup(configs)  
    mission  = mission_setup(analyses)
    missions = missions_setup(mission)  
    results  = missions.base_mission.evaluate()   
    
<<<<<<< HEAD
    regression_plotting_flag = False
    plot_results(results,regression_plotting_flag)   

    X57_SPL        = np.max(results.segments.climb.conditions.noise.total_SPL_dBA) 
    X57_SPL_true   = 149.51407812515302
    X57_diff_SPL   = np.abs(X57_SPL - X57_SPL_true)
    print('Error: ',X57_diff_SPL)
    assert np.abs((X57_SPL - X57_SPL_true)/X57_SPL_true) < 1e-3    
=======
    regression_plotting_flag = False 
    flight_times = np.array(['06:00:00','06:15:00','06:30:00','06:45:00',
                             '07:00:00','07:15:00','07:30:00','07:45:00',
                             '08:00:00','08:15:00','08:30:00','08:45:00',
                             '09:00:00','09:15:00','09:30:00','09:45:00',
                             '10:00:00','10:15:00','10:30:00','10:45:00',
                             '11:00:00','11:15:00','11:30:00','11:45:00',
                             '12:00:00','12:15:00','12:30:00','12:45:00',
                             '13:00:00','13:15:00','13:30:00','13:45:00',
                             '14:00:00','14:15:00','14:30:00','14:45:00',
                             '15:00:00'])

    noise_data   = post_process_noise_data(results,
                                           flight_times = flight_times, 
                                           DNL_time_period= 24*Units.hours,
                                           LAeqt_time_period  = 15*Units.hours,
                                           SENEL_time_period = 24*Units.hours)  

    
    plot_results(results,noise_data,regression_plotting_flag)   

    #X57_SPL        = np.max(results.segments.climb.conditions.noise.total_SPL_dBA) 
    #X57_SPL_true   = 45.232719642900996
    #X57_diff_SPL   = np.abs(X57_SPL - X57_SPL_true)
    #print('Error: ',X57_diff_SPL)
    #assert np.abs((X57_SPL - X57_SPL_true)/X57_SPL_true) < 1e-3    
>>>>>>> fd78940e
     
    return      

# ----------------------------------------------------------------------
#   Define the Vehicle Analyses
# ---------------------------------------------------------------------- 
def analyses_setup(configs):

    analyses = RCAIDE.Framework.Analyses.Analysis.Container()

    # build a base analysis for each config
    for tag,config in configs.items():
        analysis      = base_analysis(config) 
        analyses[tag] = analysis

    return analyses  


def base_analysis(vehicle):

    # ------------------------------------------------------------------
    #   Initialize the Analyses
    # ------------------------------------------------------------------     
    analyses = RCAIDE.Framework.Analyses.Vehicle() 
 
    # ------------------------------------------------------------------
    #  Weights
    weights         = RCAIDE.Framework.Analyses.Weights.Weights_EVTOL()
    weights.vehicle = vehicle
    analyses.append(weights)

    # ------------------------------------------------------------------
    #  Aerodynamics Analysis
    aerodynamics          = RCAIDE.Framework.Analyses.Aerodynamics.Vortex_Lattice_Method() 
    aerodynamics.vehicle  = vehicle
    aerodynamics.settings.drag_coefficient_increment = 0.0000
    analyses.append(aerodynamics)   
 
    #  Noise Analysis   
    noise = RCAIDE.Framework.Analyses.Noise.Frequency_Domain_Buildup()   
    noise.vehicle = vehicle
    noise.settings.mean_sea_level_altitude          = False         
    noise.settings.aircraft_departure_coordinates   = [33.94067953101678, -118.40513722978149]
    noise.settings.aircraft_destination_coordinates = [33.81713622114423, -117.92111163722772]  
    #noise.settings.topography_file                  = 'LA_Metropolitan_Area.txt' 
    analyses.append(noise)

    # ------------------------------------------------------------------
    #  Energy
    energy          = RCAIDE.Framework.Analyses.Energy.Energy()
    energy.vehicle  = vehicle 
    analyses.append(energy)

    # ------------------------------------------------------------------
    #  Planet Analysis
    planet = RCAIDE.Framework.Analyses.Planets.Planet()
    analyses.append(planet)

    # ------------------------------------------------------------------
    #  Atmosphere Analysis
    atmosphere = RCAIDE.Framework.Analyses.Atmospheric.US_Standard_1976()
    atmosphere.features.planet = planet.features
    analyses.append(atmosphere)   

    # done!
    return analyses    

# ----------------------------------------------------------------------
#  Set Up Mission 
# ---------------------------------------------------------------------- 
def mission_setup(analyses):      
    
    # ------------------------------------------------------------------
    #   Initialize the Mission
    # ------------------------------------------------------------------
    mission       = RCAIDE.Framework.Mission.Sequential_Segments()
    mission.tag   = 'mission' 
    Segments      = RCAIDE.Framework.Mission.Segments  
    base_segment  = Segments.Segment()   
    base_segment.state.numerics.number_of_control_points  = 10
    base_segment.state.numerics.discretization_method     = RCAIDE.Library.Methods.Utilities.Chebyshev.linear_data 
    
    # ------------------------------------------------------------------
    #   Departure End of Runway Segment Flight 1 : 
    # ------------------------------------------------------------------ 

    #segment = Segments.Climb.Linear_Speed_Constant_Rate(base_segment) 
    #segment.tag = "climb"   
    #segment.analyses.extend( analyses.base ) 
    #segment.initial_battery_state_of_charge              = 1.0 
    #segment.altitude_start                               = 10.0    * Units.feet  
    #segment.altitude_end                                 = 500.0   * Units.feet 
    #segment.air_speed_start                              = 100.    * Units['mph'] 
    #segment.air_speed_end                                = 120.    * Units['mph'] 
    #segment.climb_rate                                   = 50.     * Units['ft/min']         
    #segment.true_course                                  = 0
    
    ## define flight dynamics to model 
    #segment.flight_dynamics.force_x                      = True  
    #segment.flight_dynamics.force_z                      = True     
    
    ## define flight controls 
    #segment.assigned_control_variables.throttle.active               = True           
    #segment.assigned_control_variables.throttle.assigned_propulsors  = [['starboard_propulsor','port_propulsor']] 
    #segment.assigned_control_variables.body_angle.active             = True                
       
    #mission.append_segment(segment)
    
    segment = Segments.Cruise.Constant_Speed_Constant_Altitude(base_segment) 
    segment.tag = "cruise"   
    segment.analyses.extend( analyses.base ) 
    segment.initial_battery_state_of_charge              = 1.0       
    segment.altitude                                     = 30
    segment.air_speed                                    = 100
    segment.distance                                     = 1000  
    segment.true_course                                  = 0
    
    # define flight dynamics to model 
    segment.flight_dynamics.force_x                      = True  
    segment.flight_dynamics.force_z                      = True     
    
    # define flight controls 
    segment.assigned_control_variables.throttle.active               = True           
    segment.assigned_control_variables.throttle.assigned_propulsors  = [['starboard_propulsor','port_propulsor']] 
    segment.assigned_control_variables.body_angle.active             = True                
       
    mission.append_segment(segment)      
     
    return mission

# ----------------------------------------------------------------------
#  Set Up Missions 
# ---------------------------------------------------------------------- 
def missions_setup(mission): 
 
    missions     = RCAIDE.Framework.Mission.Missions() 
    mission.tag  = 'base_mission'
    missions.append(mission)
 
    return missions  


# ----------------------------------------------------------------------
#  Plot Resuls 
# ---------------------------------------------------------------------- 
def plot_results(results,noise_data,regression_plotting_flag): 
    # Plot noise hemisphere
    plot_noise_hemisphere(noise_data,
                          noise_level      = noise_data.SPL_dBA[1], 
                          min_noise_level  = 20,  
                          max_noise_level  = 90, 
                          noise_scale_label= 'SPL [dBA]',
                          show_figure      = regression_plotting_flag)     
    

    # Plot noise hemisphere with vehicle 
    plot_noise_hemisphere(noise_data,
                          noise_level      = noise_data.SPL_dBA[1], 
                          min_noise_level  = 20,  
                          max_noise_level  = 90, 
                          noise_scale_label= 'SPL [dBA]',
                          save_filename    = "Noise_Hemisphere_With_Aircraft", 
                          vehicle          = results.segments.cruise.analyses.aerodynamics.vehicle,
                          show_figure      = regression_plotting_flag)       
    
    plot_noise_level(noise_data,
                    noise_level  = noise_data.SPL_dBA[0], 
                    save_filename="Sideline_Noise_Levels")  
    
    # Maximum Sound Pressure Level   
    plot_3D_noise_contour(noise_data,
                          noise_level      = np.max(noise_data.SPL_dBA,axis=0), 
                          min_noise_level  = 20,  
                          max_noise_level  = 90, 
                          noise_scale_label= 'SPL [dBA]',
                          save_filename    = "SPL_max_Noise_3D_Contour",
                          show_figure      = regression_plotting_flag)   
                        

    # Day Night Average Noise Level 
    plot_3D_noise_contour(noise_data,
                        noise_level      = noise_data.DNL,
                        min_noise_level  = 20,  
                        max_noise_level  = 90, 
                        noise_scale_label= 'DNL',
                        show_microphones = True, 
                        save_filename    = "DNL_Noise_3D_Contour",
                        show_figure      = regression_plotting_flag) 
    

    # Equivalent Noise Level
    plot_3D_noise_contour(noise_data,
                        noise_level      = noise_data.L_AeqT,
                        min_noise_level  = 20,  
                        max_noise_level  = 90, 
                        noise_scale_label= 'LAeqT',
                        show_trajectory  = True,
                        save_filename    = "LAeqT_Noise_3D_Contour",
                        show_figure      = regression_plotting_flag)    
    

    # 24-hr Equivalent Noise Level
    plot_3D_noise_contour(noise_data,
                       noise_level      = noise_data.L_AeqT,
                       min_noise_level  = 20,  
                       max_noise_level  = 90, 
                       noise_scale_label= '24hr-LAeqT',
                       save_filename    = "24hr_LAeqT_Noise_3D_Contour", 
                       use_lat_long_coordinates = False,                         
                       show_figure      = regression_plotting_flag)      
    

    # Single Event Noise Exposure Level
    plot_3D_noise_contour(noise_data,
                       noise_level      = noise_data.SENEL,
                       min_noise_level  = 20,  
                       max_noise_level  = 90, 
                       noise_scale_label= 'SENEL',
                       save_filename    = "SENEL_Noise_3D_Contour",
                       show_figure      = regression_plotting_flag)
    
    # Maximum Sound Pressure Level   
    plot_2D_noise_contour(noise_data,
                        noise_level      = np.max(noise_data.SPL_dBA,axis=0), 
                        min_noise_level  = 20,  
                        max_noise_level  = 90, 
                        noise_scale_label= 'SPL [dBA]',
                        save_filename    = "SPL_max_Noise_2D_Contour",
                        show_elevation   = True,
                        use_lat_long_coordinates= False,
                        show_figure      = regression_plotting_flag)   
                        

    # Day Night Average Noise Level 
    plot_2D_noise_contour(noise_data,
                        noise_level      = noise_data.DNL,
                        min_noise_level  = 20,  
                        max_noise_level  = 90, 
                        noise_scale_label= 'DNL',
                        save_filename    = "DNL_Noise_2D_Contour",
                        show_figure      = regression_plotting_flag) 
    

    # Equivalent Noise Level
    plot_2D_noise_contour(noise_data,
                        noise_level      = noise_data.L_AeqT,
                        min_noise_level  = 20,  
                        max_noise_level  = 90, 
                        noise_scale_label= 'LAeqT',
                        save_filename    = "LAeqT_Noise_2D_Contour",
                        show_figure      = regression_plotting_flag)    
    

    # 24-hr Equivalent Noise Level
    plot_2D_noise_contour(noise_data,
                       noise_level      = noise_data.L_AeqT,
                       min_noise_level  = 20,  
                       max_noise_level  = 90, 
                       noise_scale_label= '24hr-LAeqT',
                       save_filename    = "24hr_LAeqT_Noise_2D_Contour",
                       show_figure      = regression_plotting_flag)      
    

    # Single Event Noise Exposure Level
    plot_2D_noise_contour(noise_data,
                       noise_level      = noise_data.SENEL,
                       min_noise_level  = 20,  
                       max_noise_level  = 90, 
                       noise_scale_label= 'SENEL',
                       save_filename    = "SENEL_Noise_2D_Contour",
                       show_figure      = regression_plotting_flag)      
    return  

if __name__ == '__main__': 
    main()    
    plt.show()<|MERGE_RESOLUTION|>--- conflicted
+++ resolved
@@ -34,16 +34,6 @@
     missions = missions_setup(mission)  
     results  = missions.base_mission.evaluate()   
     
-<<<<<<< HEAD
-    regression_plotting_flag = False
-    plot_results(results,regression_plotting_flag)   
-
-    X57_SPL        = np.max(results.segments.climb.conditions.noise.total_SPL_dBA) 
-    X57_SPL_true   = 149.51407812515302
-    X57_diff_SPL   = np.abs(X57_SPL - X57_SPL_true)
-    print('Error: ',X57_diff_SPL)
-    assert np.abs((X57_SPL - X57_SPL_true)/X57_SPL_true) < 1e-3    
-=======
     regression_plotting_flag = False 
     flight_times = np.array(['06:00:00','06:15:00','06:30:00','06:45:00',
                              '07:00:00','07:15:00','07:30:00','07:45:00',
@@ -70,7 +60,6 @@
     #X57_diff_SPL   = np.abs(X57_SPL - X57_SPL_true)
     #print('Error: ',X57_diff_SPL)
     #assert np.abs((X57_SPL - X57_SPL_true)/X57_SPL_true) < 1e-3    
->>>>>>> fd78940e
      
     return      
 
