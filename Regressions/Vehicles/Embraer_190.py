''' 
  Embraer_190.py
  
  Created: June 2024, M Clarke 

'''

# ----------------------------------------------------------------------------------------------------------------------
#  IMPORT
# ---------------------------------------------------------------------------------------------------------------------- 
# RCAIDE imports 
import RCAIDE
from RCAIDE.Framework.Core import Units      
from RCAIDE.Library.Methods.Propulsors.Turbofan_Propulsor   import design_turbofan
from RCAIDE.Library.Methods.Geometry.Planform               import wing_planform, segment_properties
from RCAIDE.Library.Plots                 import *     

# python imports 
import numpy as np  
from copy import deepcopy

# ----------------------------------------------------------------------------------------------------------------------
#   Build the Vehicle
# ----------------------------------------------------------------------------------------------------------------------
def vehicle_setup():
    
    #------------------------------------------------------------------------------------------------------------------------------------
    # ################################################# Vehicle-level Properties ########################################################  
    #------------------------------------------------------------------------------------------------------------------------------------
    vehicle = RCAIDE.Vehicle()
    vehicle.tag = 'Embraer_E190AR'
 
    # mass properties (http://www.embraercommercialaviation.com/AircraftPDF/E190_Weights.pdf)
    vehicle.mass_properties.max_takeoff               = 51800.   # kg
    vehicle.mass_properties.operating_empty           = 27837.   # kg
    vehicle.mass_properties.takeoff                   = 51800.   # kg
    vehicle.mass_properties.max_zero_fuel             = 40900.   # kg
    vehicle.mass_properties.max_payload               = 13063.   # kg
    vehicle.mass_properties.max_fuel                  = 12971.   # kg
    vehicle.mass_properties.cargo                     =     0.0  # kg

    vehicle.mass_properties.center_of_gravity         = [[16.8, 0, 1.6]]
    vehicle.mass_properties.moments_of_inertia.tensor = [[10 ** 5, 0, 0],[0, 10 ** 6, 0,],[0,0, 10 ** 7]] 

    # envelope properties
    vehicle.flight_envelope.ultimate_load = 3.5
    vehicle.flight_envelope.limit_load    = 1.5

    # basic parameters
    vehicle.reference_area         = 92.
    vehicle.passengers             = 106
    vehicle.systems.control        = "fully powered"
    vehicle.systems.accessories    = "medium range"


    #------------------------------------------------------------------------------------------------------------------------------------
    # ######################################################## Wings ####################################################################  
    #------------------------------------------------------------------------------------------------------------------------------------
    # ------------------------------------------------------------------
    #   Main Wing
    # ------------------------------------------------------------------
    wing                         = RCAIDE.Library.Components.Wings.Main_Wing()
    wing.tag                     = 'main_wing'
    wing.areas.reference         = 92.0
    wing.aspect_ratio            = 8.4
    wing.chords.root             = 6.2
    wing.chords.tip              = 1.44
    wing.sweeps.quarter_chord    = 23.0 * Units.deg
    wing.thickness_to_chord      = 0.11
    wing.taper                   = 0.28
    wing.dihedral                = 5.00 * Units.deg
    wing.spans.projected         = 28.72
    wing.origin                  = [[13.0,0,-1.]]
    wing.vertical                = False
    wing.symmetric               = True       
    wing.high_lift               = True
    wing.areas.exposed           = 0.80 * wing.areas.wetted        
    wing.twists.root             = 2.0 * Units.degrees
    wing.twists.tip              = 0.0 * Units.degrees    
    wing.dynamic_pressure_ratio  = 1.0
    
    
    segment = RCAIDE.Library.Components.Wings.Segment()
    segment.tag                   = 'root'
    segment.percent_span_location = 0.0
    segment.twist                 = 4. * Units.deg
    segment.root_chord_percent    = 1.
    segment.thickness_to_chord    = .11
    segment.dihedral_outboard     = 5. * Units.degrees
    segment.sweeps.quarter_chord  = 20.6 * Units.degrees
    wing.Segments.append(segment)    
    
    segment = RCAIDE.Library.Components.Wings.Segment()
    segment.tag                   = 'yehudi'
    segment.percent_span_location = 0.348
    segment.twist                 = (4. - segment.percent_span_location*4.) * Units.deg
    segment.root_chord_percent    = 0.60
    segment.thickness_to_chord    = .11
    segment.dihedral_outboard     = 4 * Units.degrees
    segment.sweeps.quarter_chord  = 24.1 * Units.degrees
    wing.Segments.append(segment)
    
    segment = RCAIDE.Library.Components.Wings.Segment()
    segment.tag                   = 'section_2'
    segment.percent_span_location = 0.961
    segment.twist                 = (4. - segment.percent_span_location*4.) * Units.deg
    segment.root_chord_percent    = 0.25
    segment.thickness_to_chord    = .11
    segment.dihedral_outboard     = 70. * Units.degrees
    segment.sweeps.quarter_chord  = 40. * Units.degrees
    wing.Segments.append(segment)

    segment = RCAIDE.Library.Components.Wings.Segment() 
    segment.tag                   = 'Tip'
    segment.percent_span_location = 1.
    segment.twist                 = (4. - segment.percent_span_location*4.) * Units.deg
    segment.root_chord_percent    = 0.070
    segment.thickness_to_chord    = .11
    segment.dihedral_outboard     = 0.
    segment.sweeps.quarter_chord  = 0.
    wing.Segments.append(segment)       
    
    # Fill out more segment properties automatically
    wing = segment_properties(wing)        

    # control surfaces -------------------------------------------
    flap                       = RCAIDE.Library.Components.Wings.Control_Surfaces.Flap() 
    flap.tag                   = 'flap' 
    flap.span_fraction_start   = 0.11
    flap.span_fraction_end     = 0.85
    flap.deflection            = 0.0 * Units.deg 
    flap.chord_fraction        = 0.28    
    flap.configuration_type    = 'double_slotted'
    wing.append_control_surface(flap)   
        
    slat                       = RCAIDE.Library.Components.Wings.Control_Surfaces.Slat()
    slat.tag                   = 'slat' 
    slat.span_fraction_start   = 0.324 
    slat.span_fraction_end     = 0.963     
    slat.deflection            = 1.0 * Units.deg 
    slat.chord_fraction        = 0.1   
    wing.append_control_surface(slat) 
    
    wing                         = wing_planform(wing)
    
    wing.areas.exposed           = 0.80 * wing.areas.wetted
    wing.twists.root             = 2.0 * Units.degrees
    wing.twists.tip              = 0.0 * Units.degrees    
    wing.dynamic_pressure_ratio  = 1.0   

    # add to vehicle
    vehicle.append_component(wing)
    
    # ------------------------------------------------------------------
    #  Horizontal Stabilizer
    # ------------------------------------------------------------------

    wing = RCAIDE.Library.Components.Wings.Horizontal_Tail()
    wing.tag = 'horizontal_stabilizer'
    wing.areas.reference         = 26.0
    wing.aspect_ratio            = 5.5
    wing.sweeps.quarter_chord    = 34.5 * Units.deg
    wing.thickness_to_chord      = 0.11
    wing.taper                   = 0.2
    wing.dihedral                = 8.4 * Units.degrees
    wing.origin                  = [[31,0,1.5]]
    wing.vertical                = False
    wing.symmetric               = True       
    wing.high_lift               = False  
    wing                         = wing_planform(wing)
    wing.areas.exposed           = 0.9 * wing.areas.wetted 
    wing.twists.root             = 2.0 * Units.degrees
    wing.twists.tip              = 2.0 * Units.degrees    
    wing.dynamic_pressure_ratio  = 0.90

    # add to vehicle
    vehicle.append_component(wing)

    # ------------------------------------------------------------------
    #   Vertical Stabilizer
    # ------------------------------------------------------------------

    wing = RCAIDE.Library.Components.Wings.Vertical_Tail()
    wing.tag = 'vertical_stabilizer'
    wing.areas.reference         = 16.0
    wing.aspect_ratio            =  1.7
    wing.sweeps.quarter_chord    = 35. * Units.deg
    wing.thickness_to_chord      = 0.11
    wing.taper                   = 0.31
    wing.dihedral                = 0.00
    wing.origin                  = [[30.4,0,1.675]]
    wing.vertical                = True
    wing.symmetric               = False       
    wing.high_lift               = False
    wing                         = wing_planform(wing)
    wing.areas.exposed           = 0.9 * wing.areas.wetted
    wing.twists.root             = 0.0 * Units.degrees
    wing.twists.tip              = 0.0 * Units.degrees    
    wing.dynamic_pressure_ratio  = 1.00
    
    # add to vehicle
    vehicle.append_component(wing)
    
    # ------------------------------------------------------------------
    #  Fuselage
    # ------------------------------------------------------------------

    fuselage                       = RCAIDE.Library.Components.Fuselages.Tube_Fuselage() 
    fuselage.origin                = [[0,0,0]]
    fuselage.number_coach_seats    = vehicle.passengers
    fuselage.seats_abreast         = 4
    fuselage.seat_pitch            = 30. * Units.inches

    fuselage.fineness.nose         = 1.28
    fuselage.fineness.tail         = 3.48

    fuselage.lengths.nose          = 6.0
    fuselage.lengths.tail          = 9.0
    fuselage.lengths.cabin         = 21.24
    fuselage.lengths.total         = 36.24
    fuselage.lengths.fore_space    = 0.
    fuselage.lengths.aft_space     = 0.

    fuselage.width                 = 3.01 * Units.meters

    fuselage.heights.maximum       = 3.35    
    fuselage.heights.at_quarter_length          = 3.35 
    fuselage.heights.at_three_quarters_length   = 3.35 
    fuselage.heights.at_wing_root_quarter_chord = 3.35 

    fuselage.areas.side_projected  = 239.20
    fuselage.areas.wetted          = 327.01
    fuselage.areas.front_projected = 8.0110

    fuselage.effective_diameter    = 3.18

    fuselage.differential_pressure = 10**5 * Units.pascal    # Maximum differential pressure  
    

    # Segment  
    segment                                     = RCAIDE.Library.Components.Fuselages.Segment() 
    segment.tag                                 = 'segment_0'    
    segment.percent_x_location                  = 0.0000
    segment.percent_z_location                  = -0.00144 
    segment.height                              = 0.0100 
    segment.width                               = 0.0100  
    fuselage.Segments.append(segment)   
    
    # Segment  
    segment                                     = RCAIDE.Library.Components.Fuselages.Segment() 
    segment.tag                                 = 'segment_1'    
    segment.percent_x_location                  = 0.00576 
    segment.percent_z_location                  = -0.00144 
    segment.height                              = 0.7500
    segment.width                               = 0.6500
    fuselage.Segments.append(segment)   
    
    # Segment                                   
    segment                                     = RCAIDE.Library.Components.Fuselages.Segment()
    segment.tag                                 = 'segment_2'   
    segment.percent_x_location                  = 0.02017 
    segment.percent_z_location                  = 0.00000 
    segment.height                              = 1.52783 
    segment.width                               = 1.20043 
    fuselage.Segments.append(segment)      
    
    # Segment                                   
    segment                                     = RCAIDE.Library.Components.Fuselages.Segment()
    segment.tag                                 = 'segment_3'   
    segment.percent_x_location                  = 0.03170 
    segment.percent_z_location                  = 0.00000 
    segment.height                              = 1.96435 
    segment.width                               = 1.52783 
    fuselage.Segments.append(segment)   

    # Segment                                   
    segment                                     = RCAIDE.Library.Components.Fuselages.Segment()
    segment.tag                                 = 'segment_4'   
    segment.percent_x_location                  = 0.04899 	
    segment.percent_z_location                  = 0.00431 
    segment.height                              = 2.72826 
    segment.width                               = 1.96435 
    fuselage.Segments.append(segment)   
    
    # Segment                                   
    segment                                     = RCAIDE.Library.Components.Fuselages.Segment()
    segment.tag                                 = 'segment_5'   
    segment.percent_x_location                  = 0.07781 
    segment.percent_z_location                  = 0.00861 
    segment.height                              = 3.49217 
    segment.width                               = 2.61913 
    fuselage.Segments.append(segment)     
    
    # Segment                                   
    segment                                     = RCAIDE.Library.Components.Fuselages.Segment()
    segment.tag                                 = 'segment_6'   
    segment.percent_x_location                  = 0.10375 
    segment.percent_z_location                  = 0.01005 
    segment.height                              = 3.70130 
    segment.width                               = 3.05565 
    fuselage.Segments.append(segment)             
     
    # Segment                                   
    segment                                     = RCAIDE.Library.Components.Fuselages.Segment()
    segment.tag                                 = 'segment_7'   
    segment.percent_x_location                  = 0.16427 
    segment.percent_z_location                  = 0.01148 
    segment.height                              = 3.92870 
    segment.width                               = 3.71043 
    fuselage.Segments.append(segment)    
    
    # Segment                                   
    segment                                     = RCAIDE.Library.Components.Fuselages.Segment()
    segment.tag                                 = 'segment_8'   
    segment.percent_x_location                  = 0.22478 
    segment.percent_z_location                  = 0.01148 
    segment.height                              = 3.92870 
    segment.width                               = 3.92870 
    fuselage.Segments.append(segment)   
    
    # Segment                                   
    segment                                     = RCAIDE.Library.Components.Fuselages.Segment()
    segment.tag                                 = 'segment_9'     
    segment.percent_x_location                  = 0.69164 
    segment.percent_z_location                  = 0.01292
    segment.height                              = 3.81957
    segment.width                               = 3.81957
    fuselage.Segments.append(segment)     
        
    # Segment                                   
    segment                                     = RCAIDE.Library.Components.Fuselages.Segment()
    segment.tag                                 = 'segment_10'     
    segment.percent_x_location                  = 0.71758 
    segment.percent_z_location                  = 0.01292
    segment.height                              = 3.81957
    segment.width                               = 3.81957
    fuselage.Segments.append(segment)   
        
    # Segment                                   
    segment                                     = RCAIDE.Library.Components.Fuselages.Segment()
    segment.tag                                 = 'segment_11'     
    segment.percent_x_location                  = 0.78098 
    segment.percent_z_location                  = 0.01722
    segment.height                              = 3.49217
    segment.width                               = 3.71043
    fuselage.Segments.append(segment)    
        
    # Segment                                   
    segment                                     = RCAIDE.Library.Components.Fuselages.Segment()
    segment.tag                                 = 'segment_12'     
    segment.percent_x_location                  = 0.85303
    segment.percent_z_location                  = 0.02296
    segment.height                              = 3.05565
    segment.width                               = 3.16478
    fuselage.Segments.append(segment)             
        
    # Segment                                   
    segment                                     = RCAIDE.Library.Components.Fuselages.Segment()
    segment.tag                                 = 'segment_13'     
    segment.percent_x_location                  = 0.91931 
    segment.percent_z_location                  = 0.03157
    segment.height                              = 2.40087
    segment.width                               = 1.96435
    fuselage.Segments.append(segment)               
        
    # Segment                                   
    segment                                     = RCAIDE.Library.Components.Fuselages.Segment()
    segment.tag                                 = 'segment_14'     
    segment.percent_x_location                  = 1.00 
    segment.percent_z_location                  = 0.04593
    segment.height                              = 1.09130
    segment.width                               = 0.21826
    fuselage.Segments.append(segment)       

    # add to vehicle
    vehicle.append_component(fuselage) 

    #------------------------------------------------------------------------------------------------------------------------------------  
    #  Landing Gear
    #------------------------------------------------------------------------------------------------------------------------------------  
    landing_gear                          =  RCAIDE.Library.Components.Landing_Gear.Landing_Gear()
    landing_gear.tag                      = "main_landing_gear"
    landing_gear.main_tire_diameter       = 1.12000 * Units.m
    landing_gear.nose_tire_diameter       = 0.6858 * Units.m
    landing_gear.main_strut_length        = 1.8 * Units.m
    landing_gear.nose_strut_length        = 1.3 * Units.m
    landing_gear.main_units               = 1    #number of nose landing gear
    landing_gear.nose_units               = 1    #number of nose landing gear
    landing_gear.main_wheels              = 2    #number of wheels on the main landing gear
    landing_gear.nose_wheels              = 2    #number of wheels on the nose landing gear
    vehicle.landing_gear                  = landing_gear

  
    #------------------------------------------------------------------------------------------------------------------------------------  
    #  Fuel Network
    #------------------------------------------------------------------------------------------------------------------------------------  
    #initialize the fuel network
    net                                         = RCAIDE.Framework.Networks.Fuel() 
    
    #------------------------------------------------------------------------------------------------------------------------------------  
    # Fuel Distrubition Line 
    #------------------------------------------------------------------------------------------------------------------------------------  
    fuel_line                                   = RCAIDE.Library.Components.Energy.Distributors.Fuel_Line() 
    
    #------------------------------------------------------------------------------------------------------------------------------------  
    #  Fuel Tank & Fuel
    #------------------------------------------------------------------------------------------------------------------------------------   
    fuel_tank                                   = RCAIDE.Library.Components.Energy.Sources.Fuel_Tanks.Fuel_Tank()
<<<<<<< HEAD
    fuel_tank.fuel                              = RCAIDE.Library.Attributes.Propellants.Aviation_Gasoline()  
    fuel_tank.fuel.mass_properties.mass         = vehicle.mass_properties.max_takeoff-vehicle.mass_properties.max_fuel
    fuel_tank.origin                            = vehicle.wings.main_wing.origin     
    fuel_tank.mass_properties.center_of_gravity = vehicle.wings.main_wing.aerodynamic_center
    fuel_tank.volume                            = fuel_tank.fuel.mass_properties.mass/fuel_tank.fuel.density  
=======
    fuel_tank.origin                            = [[13.0,0,-1.]]
    
    # for purposes of the regression, initialize all fuels
    fuel_1                                      = RCAIDE.Library.Attributes.Propellants.Aviation_Gasoline() 
    fuel_2                                      = RCAIDE.Library.Attributes.Propellants.Ethane() 
    fuel_3                                      = RCAIDE.Library.Attributes.Propellants.Ethanol() 
    fuel_4                                      = RCAIDE.Library.Attributes.Propellants.Propanol() 
    fuel_5                                      = RCAIDE.Library.Attributes.Propellants.Propane()
    fuel_6                                      = RCAIDE.Library.Attributes.Propellants.Alcohol_Mixture()
    fuel_7                                      = RCAIDE.Library.Attributes.Propellants.Alkane_Mixture()
    fuel_8                                      = RCAIDE.Library.Attributes.Propellants.Liquid_Natural_Gas()
    fuel_9                                      = RCAIDE.Library.Attributes.Propellants.Butanol()
    fuel_10                                     = RCAIDE.Library.Attributes.Propellants.Jet_A1()
    
    # append correct fuel
    fuel_11                                     = RCAIDE.Library.Attributes.Propellants.Jet_A()  
    fuel_11.mass_properties.mass                = vehicle.mass_properties.max_takeoff-vehicle.mass_properties.max_fuel
    fuel_11.origin                              = [[13.0,0,-1.]]      
    fuel_11.mass_properties.center_of_gravity   = [[13.0,0,-1.]]
    fuel_11.internal_volume                     = fuel_11.mass_properties.mass/fuel_11.density  
    fuel_tank.fuel                              = fuel_11
>>>>>>> f8282295
    fuel_line.fuel_tanks.append(fuel_tank) 
    

    #------------------------------------------------------------------------------------------------------------------------------------  
    #  Propulsor
    #------------------------------------------------------------------------------------------------------------------------------------    
    turbofan                                        = RCAIDE.Library.Components.Propulsors.Turbofan() 
    turbofan.tag                                    = 'starboard_propulsor'
    turbofan.active_fuel_tanks                      = ['fuel_tank']   
    turbofan.engine_length                          = 2.71     
    turbofan.bypass_ratio                           = 5.4   
    turbofan.design_altitude                        = 35000.0*Units.ft
    turbofan.design_mach_number                     = 0.78   
    turbofan.design_thrust                          = 37278.0* Units.N/2 
     
    # Nacelle 
    nacelle                                         = RCAIDE.Library.Components.Nacelles.Body_of_Revolution_Nacelle()
    nacelle.diameter                                = 2.05
    nacelle.length                                  = 2.71
    nacelle.tag                                     = 'nacelle_1'
    nacelle.inlet_diameter                          = 2.0
    nacelle.origin                                  = [[12.0,4.38,-2.1]] 
    nacelle.areas.wetted                            = 1.1*np.pi*nacelle.diameter*nacelle.length
    nacelle_airfoil                                 = RCAIDE.Library.Components.Airfoils.NACA_4_Series_Airfoil()
    nacelle_airfoil.NACA_4_Series_code              = '2410'
    nacelle.append_airfoil(nacelle_airfoil)
    turbofan.nacelle                                = nacelle
                  
    # fan                     
    fan                                             = RCAIDE.Library.Components.Propulsors.Converters.Fan()   
    fan.tag                                         = 'fan'
    fan.polytropic_efficiency                       = 0.93
    fan.pressure_ratio                              = 1.7   
    turbofan.fan                                    = fan        
                        
    # working fluid                        
    turbofan.working_fluid                          = RCAIDE.Library.Attributes.Gases.Air() 
    ram                                             = RCAIDE.Library.Components.Propulsors.Converters.Ram()
    ram.tag                                         = 'ram' 
    turbofan.ram                                    = ram 
               
    # inlet nozzle               
    inlet_nozzle                                    = RCAIDE.Library.Components.Propulsors.Converters.Compression_Nozzle()
    inlet_nozzle.tag                                = 'inlet nozzle'
    inlet_nozzle.polytropic_efficiency              = 0.98
    inlet_nozzle.pressure_ratio                     = 0.98 
    turbofan.inlet_nozzle                           = inlet_nozzle


    # low pressure compressor    
    low_pressure_compressor                        = RCAIDE.Library.Components.Propulsors.Converters.Compressor()    
    low_pressure_compressor.tag                    = 'lpc'
    low_pressure_compressor.polytropic_efficiency  = 0.91
    low_pressure_compressor.pressure_ratio         = 1.9   
    turbofan.low_pressure_compressor               = low_pressure_compressor

    # high pressure compressor  
    high_pressure_compressor                       = RCAIDE.Library.Components.Propulsors.Converters.Compressor()    
    high_pressure_compressor.tag                   = 'hpc'
    high_pressure_compressor.polytropic_efficiency = 0.91
    high_pressure_compressor.pressure_ratio        = 10.0    
    turbofan.high_pressure_compressor              = high_pressure_compressor

    # low pressure turbine  
    low_pressure_turbine                           = RCAIDE.Library.Components.Propulsors.Converters.Turbine()   
    low_pressure_turbine.tag                       ='lpt'
    low_pressure_turbine.mechanical_efficiency     = 0.99
    low_pressure_turbine.polytropic_efficiency     = 0.93 
    turbofan.low_pressure_turbine                  = low_pressure_turbine
   
    # high pressure turbine     
    high_pressure_turbine                          = RCAIDE.Library.Components.Propulsors.Converters.Turbine()   
    high_pressure_turbine.tag                      ='hpt'
    high_pressure_turbine.mechanical_efficiency    = 0.99
    high_pressure_turbine.polytropic_efficiency    = 0.93 
    turbofan.high_pressure_turbine                 = high_pressure_turbine 
   
    # combustor     
    combustor                                      = RCAIDE.Library.Components.Propulsors.Converters.Combustor()   
    combustor.tag                                  = 'Comb'
    combustor.efficiency                           = 0.99 
    combustor.alphac                               = 1.0     
    combustor.turbine_inlet_temperature            = 1500
    combustor.pressure_ratio                       = 0.95
    combustor.fuel_data                            = RCAIDE.Library.Attributes.Propellants.Jet_A()  
    turbofan.combustor                             = combustor
           
    # core nozzle           
    core_nozzle                                    = RCAIDE.Library.Components.Propulsors.Converters.Expansion_Nozzle()   
    core_nozzle.tag                                = 'core nozzle'
    core_nozzle.polytropic_efficiency              = 0.95
    core_nozzle.pressure_ratio                     = 0.99  
    core_nozzle.diameter                           = 0.92    
    turbofan.core_nozzle                           = core_nozzle
          
    # fan nozzle          
    fan_nozzle                                  = RCAIDE.Library.Components.Propulsors.Converters.Expansion_Nozzle()   
    fan_nozzle.tag                              = 'fan nozzle'
    fan_nozzle.polytropic_efficiency            = 0.95
    fan_nozzle.pressure_ratio                   = 0.99 
    fan_nozzle.diameter                         = 1.659
    turbofan.fan_nozzle                         = fan_nozzle 
    
    #design turbofan
    design_turbofan(turbofan)  
    
    # append propulsor to distribution line 
    fuel_line.propulsors.append(turbofan)


    #------------------------------------------------------------------------------------------------------------------------------------  
    # Port Propulsor
    #------------------------------------------------------------------------------------------------------------------------------------     
    
    # copy turbofan
    turbofan_2                             = deepcopy(turbofan)
    turbofan_2.tag                         = 'port_propulsor' 
    turbofan_2.active_fuel_tanks           = ['fuel_tank'] 
    turbofan_2.origin                      = [[12.0,-4.38,-1.1]]  # change origin  
    turbofan_2.nacelle.origin              = [[12.0,-4.38,-2.1]]   
    
    # append propulsor to distribution line 
    fuel_line.propulsors.append(turbofan_2)

    #------------------------------------------------------------------------------------------------------------------------------------   
    # Append fuel line to network      
    net.fuel_lines.append(fuel_line)        
    
    # Append energy network to aircraft 
    vehicle.append_energy_network(net)     
        
    return vehicle

# ---------------------------------------------------------------------
#   Define the Configurations
# ---------------------------------------------------------------------

def configs_setup(vehicle):
 
    
    # ------------------------------------------------------------------
    #   Initialize Configurations
    # ------------------------------------------------------------------

    configs     = RCAIDE.Library.Components.Configs.Config.Container() 
    base_config = RCAIDE.Library.Components.Configs.Config(vehicle)
    base_config.tag = 'base' 
    base_config.landing_gear.gear_condition                      = 'up'
    configs.append(base_config)

    # ------------------------------------------------------------------
    #   Cruise Configuration
    # ------------------------------------------------------------------

    config = RCAIDE.Library.Components.Configs.Config(base_config)
    config.tag = 'cruise'
    configs.append(config)


    # ------------------------------------------------------------------
    #   Takeoff Configuration
    # ------------------------------------------------------------------

    config = RCAIDE.Library.Components.Configs.Config(base_config)
    config.tag = 'takeoff'
    config.wings['main_wing'].control_surfaces.flap.deflection  = 20. * Units.deg
    config.wings['main_wing'].control_surfaces.slat.deflection  = 25. * Units.deg 
    config.networks.fuel.fuel_lines['fuel_line'].propulsors['starboard_propulsor'].fan.angular_velocity =  3470. * Units.rpm
    config.networks.fuel.fuel_lines['fuel_line'].propulsors['port_propulsor'].fan.angular_velocity      =  3470. * Units.rpm
    config.landing_gear.gear_condition                          = 'up'      
    configs.append(config)

    
    # ------------------------------------------------------------------
    #   Cutback Configuration
    # ------------------------------------------------------------------

    config = RCAIDE.Library.Components.Configs.Config(base_config)
    config.tag = 'cutback'
    config.wings['main_wing'].control_surfaces.flap.deflection  = 20. * Units.deg
    config.wings['main_wing'].control_surfaces.slat.deflection  = 20. * Units.deg
    config.networks.fuel.fuel_lines['fuel_line'].propulsors['starboard_propulsor'].fan.angular_velocity =  2780. * Units.rpm
    config.networks.fuel.fuel_lines['fuel_line'].propulsors['port_propulsor'].fan.angular_velocity      =  2780. * Units.rpm
    config.landing_gear.gear_condition                          = 'up'       
    configs.append(config)   
    
        
    
    # ------------------------------------------------------------------
    #   Landing Configuration
    # ------------------------------------------------------------------

    config = RCAIDE.Library.Components.Configs.Config(base_config)
    config.tag = 'landing'
    config.wings['main_wing'].control_surfaces.flap.deflection  = 30. * Units.deg
    config.wings['main_wing'].control_surfaces.slat.deflection  = 25. * Units.deg
    config.networks.fuel.fuel_lines['fuel_line'].propulsors['starboard_propulsor'].fan.angular_velocity =  2030. * Units.rpm
    config.networks.fuel.fuel_lines['fuel_line'].propulsors['port_propulsor'].fan.angular_velocity      =  2030. * Units.rpm
    config.landing_gear.gear_condition                          = 'down'    
    configs.append(config)   
     
    # ------------------------------------------------------------------
    #   Short Field Takeoff Configuration
    # ------------------------------------------------------------------  
    config = RCAIDE.Library.Components.Configs.Config(base_config)
    config.tag = 'short_field_takeoff'    
    config.wings['main_wing'].control_surfaces.flap.deflection  = 20. * Units.deg
    config.wings['main_wing'].control_surfaces.slat.deflection  = 25. * Units.deg
    config.networks.fuel.fuel_lines['fuel_line'].propulsors['starboard_propulsor'].fan.angular_velocity =  3470. * Units.rpm
    config.networks.fuel.fuel_lines['fuel_line'].propulsors['port_propulsor'].fan.angular_velocity      =  3470. * Units.rpm
    config.landing_gear.gear_condition                          = 'down'    
    configs.append(config)    

    # done!
    return configs

 <|MERGE_RESOLUTION|>--- conflicted
+++ resolved
@@ -43,8 +43,8 @@
     vehicle.mass_properties.moments_of_inertia.tensor = [[10 ** 5, 0, 0],[0, 10 ** 6, 0,],[0,0, 10 ** 7]] 
 
     # envelope properties
-    vehicle.flight_envelope.ultimate_load = 3.5
-    vehicle.flight_envelope.limit_load    = 1.5
+    vehicle.envelope.ultimate_load = 3.5
+    vehicle.envelope.limit_load    = 1.5
 
     # basic parameters
     vehicle.reference_area         = 92.
@@ -406,13 +406,6 @@
     #  Fuel Tank & Fuel
     #------------------------------------------------------------------------------------------------------------------------------------   
     fuel_tank                                   = RCAIDE.Library.Components.Energy.Sources.Fuel_Tanks.Fuel_Tank()
-<<<<<<< HEAD
-    fuel_tank.fuel                              = RCAIDE.Library.Attributes.Propellants.Aviation_Gasoline()  
-    fuel_tank.fuel.mass_properties.mass         = vehicle.mass_properties.max_takeoff-vehicle.mass_properties.max_fuel
-    fuel_tank.origin                            = vehicle.wings.main_wing.origin     
-    fuel_tank.mass_properties.center_of_gravity = vehicle.wings.main_wing.aerodynamic_center
-    fuel_tank.volume                            = fuel_tank.fuel.mass_properties.mass/fuel_tank.fuel.density  
-=======
     fuel_tank.origin                            = [[13.0,0,-1.]]
     
     # for purposes of the regression, initialize all fuels
@@ -434,7 +427,6 @@
     fuel_11.mass_properties.center_of_gravity   = [[13.0,0,-1.]]
     fuel_11.internal_volume                     = fuel_11.mass_properties.mass/fuel_11.density  
     fuel_tank.fuel                              = fuel_11
->>>>>>> f8282295
     fuel_line.fuel_tanks.append(fuel_tank) 
     
 
