''' 
  Tiltwing_EVTOL.py
  
  Created: June 2024, M Clarke  
'''
#----------------------------------------------------------------------
#   Imports
# ---------------------------------------------------------------------
import RCAIDE
from RCAIDE.Framework.Core import Units, Data    
from RCAIDE.Library.Methods.Energy.Sources.Batteries.Common                    import initialize_from_circuit_configuration 
from RCAIDE.Library.Methods.Weights.Correlation_Buildups.Propulsion            import compute_motor_weight
from RCAIDE.Library.Methods.Propulsors.Converters.DC_Motor                     import design_motor
from RCAIDE.Library.Methods.Propulsors.Converters.Rotor                        import design_prop_rotor ,design_prop_rotor 
<<<<<<< HEAD
from RCAIDE.Library.Methods.Weights.Physics_Based_Buildups.Electric            import compute_operating_empty_weight , converge_weight 
from RCAIDE.Library.Plots                                                      import *       
=======
from RCAIDE.Library.Methods.Weights.Physics_Based_Buildups.Electric            import compute_weight , converge_weight 
from RCAIDE.Library.Plots                                                      import *     

from RCAIDE.load    import load as load_rotor
from RCAIDE.save    import save as save_rotor  
>>>>>>> f8282295
 
import os
import numpy as np 
from copy import deepcopy 

def vehicle_setup(new_regression=True): 
    
    #------------------------------------------------------------------------------------------------------------------------------------
    # ################################################# Vehicle-level Properties ########################################################  
    #------------------------------------------------------------------------------------------------------------------------------------
    vehicle                                     = RCAIDE.Vehicle()
    vehicle.tag                                 = 'Vahana'
    vehicle.configuration                       = 'eVTOL'
         
    # mass properties
    vehicle.mass_properties.takeoff             = 735. 
    vehicle.mass_properties.operating_empty     = 735.
    vehicle.mass_properties.max_takeoff         = 735.
    vehicle.mass_properties.center_of_gravity   = [[ 2.0144,   0.  ,  0.]] 
    vehicle.passengers                          = 0
    vehicle.flight_envelope.ultimate_load       = 5.7
    vehicle.flight_envelope.limit_load          = 3.     

    #------------------------------------------------------------------------------------------------------------------------------------
    # ######################################################## Wings ####################################################################  
    #------------------------------------------------------------------------------------------------------------------------------------
    # ------------------------------------------------------------------
    #   Main Wing
    # ------------------------------------------------------------------
    wing                                        = RCAIDE.Library.Components.Wings.Main_Wing()
    wing.tag                                    = 'canard_wing'  
    wing.aspect_ratio                           = 11.37706641  
    wing.sweeps.quarter_chord                   = 0.0
    wing.thickness_to_chord                     = 0.18  
    wing.taper                                  = 1.  
    wing.spans.projected                        = 6.65 
    wing.chords.root                            = 0.95 
    wing.total_length                           = 0.95   
    wing.chords.tip                             = 0.95 
    wing.chords.mean_aerodynamic                = 0.95   
    wing.dihedral                               = 0.0  
    wing.areas.reference                        = wing.chords.root*wing.spans.projected 
    wing.areas.wetted                           = 2*wing.chords.root*wing.spans.projected*0.95  
    wing.areas.exposed                          = 2*wing.chords.root*wing.spans.projected*0.95 
    wing.twists.root                            = 0.  
    wing.twists.tip                             = 0.  
    wing.origin                                 = [[0.1,  0.0 , 0.0]]  
    wing.aerodynamic_center                     = [0., 0., 0.]     
    wing.winglet_fraction                       = 0.0 
    wing.symmetric                              = True

    
    ospath                                      = os.path.abspath(__file__) 
    separator                                   = os.path.sep
    rel_path                                    = os.path.dirname(ospath) + separator  
    airfoil                                     = RCAIDE.Library.Components.Airfoils.Airfoil()
    airfoil.coordinate_file                     = rel_path + 'Airfoils' + separator + 'NACA_63_412.txt'
    
    wing.append_airfoil(airfoil)
                                                
    # add to vehicle                                          
    vehicle.append_component(wing)                            
                                                
    wing                                        = RCAIDE.Library.Components.Wings.Main_Wing()
    wing.tag                                    = 'main_wing'  
    wing.aspect_ratio                           = 11.37706641  
    wing.sweeps.quarter_chord                   = 0.0
    wing.thickness_to_chord                     = 0.18  
    wing.taper                                  = 1.  
    wing.spans.projected                        = 6.65 
    wing.chords.root                            = 0.95 
    wing.total_length                           = 0.95   
    wing.chords.tip                             = 0.95 
    wing.chords.mean_aerodynamic                = 0.95   
    wing.dihedral                               = 0.0  
    wing.areas.reference                        = wing.chords.root*wing.spans.projected 
    wing.areas.wetted                           = 2*wing.chords.root*wing.spans.projected*0.95  
    wing.areas.exposed                          = 2*wing.chords.root*wing.spans.projected*0.95 
    wing.twists.root                            = 0.  
    wing.twists.tip                             = 0.  
    wing.origin                                 = [[ 5.138, 0.0  ,  1.323 ]]  # for images 1.54
    wing.aerodynamic_center                     = [0., 0., 0.]     
    wing.winglet_fraction                       = 0.0  
    wing.symmetric                              = True  
    vehicle.reference_area                      = 2*wing.areas.reference 
    wing.append_airfoil(airfoil)

    # add to vehicle 
    vehicle.append_component(wing)   


    #------------------------------------------------------------------------------------------------------------------------------------
    # ##########################################################  Fuselage ############################################################## 
    #------------------------------------------------------------------------------------------------------------------------------------
    
    fuselage                                    = RCAIDE.Library.Components.Fuselages.Fuselage()
    fuselage.tag                                = 'fuselage' 
    fuselage.seats_abreast                      = 0.  
    fuselage.seat_pitch                         = 1.  
    fuselage.fineness.nose                      = 1.5 
    fuselage.fineness.tail                      = 4.0 
    fuselage.lengths.nose                       = 1.7   
    fuselage.lengths.tail                       = 2.7 
    fuselage.lengths.cabin                      = 1.7  
    fuselage.lengths.total                      = 6.1  
    fuselage.width                              = 1.15  
    fuselage.heights.maximum                    = 1.7 
    fuselage.heights.at_quarter_length          = 1.2  
    fuselage.heights.at_wing_root_quarter_chord = 1.7  
    fuselage.heights.at_three_quarters_length   = 0.75 
    fuselage.areas.wetted                       = 12.97989862  
    fuselage.areas.front_projected              = 1.365211404  
    fuselage.effective_diameter                 = 1.318423736  
    fuselage.differential_pressure              = 0.  

    # Segment  
    segment                                     = RCAIDE.Library.Components.Fuselages.Segment() 
    segment.tag                                 = 'segment_0'   
    segment.percent_x_location                  = 0.  
    segment.percent_z_location                  = 0.  
    segment.height                              = 0.09  
    segment.width                               = 0.23473  
    segment.length                              = 0.  
    segment.effective_diameter                  = 0. 
    fuselage.Segments.append(segment)             

    # Segment                                   
    segment                                     = RCAIDE.Library.Components.Fuselages.Segment()
    segment.tag                                 = 'segment_1'   
    segment.percent_x_location                  = 0.97675/6.1 
    segment.percent_z_location                  = 0.21977/6.1
    segment.height                              = 0.9027  
    segment.width                               = 1.01709  
    fuselage.Segments.append(segment)             


    # Segment                                   
    segment                                     = RCAIDE.Library.Components.Fuselages.Segment()
    segment.tag                                 = 'segment_2'    
    segment.percent_x_location                  = 1.93556/6.1 
    segment.percent_z_location                  = 0.39371/6.1
    segment.height                              = 1.30558   
    segment.width                               = 1.38871  
    fuselage.Segments.append(segment)             


    # Segment                                   
    segment                                     = RCAIDE.Library.Components.Fuselages.Segment()
    segment.tag                                 = 'segment_3'    
    segment.percent_x_location                  = 3.44137/6.1 
    segment.percent_z_location                  = 0.57143/6.1
    segment.height                              = 1.52588 
    segment.width                               = 1.47074 
    fuselage.Segments.append(segment)             

    # Segment                                   
    segment                                     = RCAIDE.Library.Components.Fuselages.Segment()
    segment.tag                                 = 'segment_4'   
    segment.percent_x_location                  = 4.61031/6.1
    segment.percent_z_location                  = 0.10893
    segment.height                              = 1.3906
    segment.width                               = 1.11463  
    fuselage.Segments.append(segment)              

    # Segment                                   
    segment                                     = RCAIDE.Library.Components.Fuselages.Segment()
    segment.tag                                 = 'segment_5'   
    segment.percent_x_location                  = 0.9827
    segment.percent_z_location                  = 0.180
    segment.height                              = 0.6145
    segment.width                               = 0.3838
    fuselage.Segments.append(segment)            
    
    
    # Segment                                   
    segment                                     = RCAIDE.Library.Components.Fuselages.Segment()
    segment.tag                                 = 'segment_6'   
    segment.percent_x_location                  = 1. 
    segment.percent_z_location                  = 0.2058
    segment.height                              = 0.4
    segment.width                               = 0.25
    fuselage.Segments.append(segment)        

    # add to vehicle
    vehicle.append_component(fuselage)    
   
    sys                            = RCAIDE.Library.Components.Systems.System()
    sys.mass_properties.mass       = 5 # kg   
    vehicle.append_component(sys)    

    #------------------------------------------------------------------------------------------------------------------------------------
    # ########################################################  Energy Network  ######################################################### 
    #------------------------------------------------------------------------------------------------------------------------------------
    # define network
    network                                                = RCAIDE.Framework.Networks.Electric() 
     
    #==================================================================================================================================== 
    # Lift Bus 
    #====================================================================================================================================          
    bus                                                    = RCAIDE.Library.Components.Energy.Distributors.Electrical_Bus()
    bus.tag                                                = 'bus' 

    #------------------------------------------------------------------------------------------------------------------------------------  
    # Bus Battery
    #------------------------------------------------------------------------------------------------------------------------------------ 
    bat                                                    = RCAIDE.Library.Components.Energy.Sources.Battery_Modules.Lithium_Ion_NMC()
    number_of_modules                                      = 10 
    bat.tag                                                = 'bus_battery'
    bat.electrical_configuration.series                     = 8 
    bat.electrical_configuration.parallel                   = 60
    initialize_from_circuit_configuration(bat)  
   
    bat.geometrtic_configuration.total                      = bat.electrical_configuration.total
    bat.voltage                                             = bat.maximum_voltage 
    bat.geometrtic_configuration.normal_count               = 20
    bat.geometrtic_configuration.parallel_count             = 24  
    
    for _ in range(number_of_modules):
        bus.battery_modules.append(deepcopy(bat))    
    bus.charging_c_rate  = 1
    bus.nominal_capacity = 0
    
    for battery_module in  bus.battery_modules:
        bus.voltage  +=   battery_module.voltage
        bus.nominal_capacity =  max(battery_module.nominal_capacity, bus.nominal_capacity)   
    
    #------------------------------------------------------------------------------------------------------------------------------------  
    # Lift Propulsors 
    #------------------------------------------------------------------------------------------------------------------------------------    
     
    # Define Lift Propulsor Container 
    lift_propulsor                                = RCAIDE.Library.Components.Propulsors.Electric_Rotor()
    lift_propulsor.tag                            = 'lift_propulsor'      
              
    # Electronic Speed Controller           
    prop_rotor_esc                                = RCAIDE.Library.Components.Energy.Modulators.Electronic_Speed_Controller()
    prop_rotor_esc.efficiency                     = 0.95    
    prop_rotor_esc.tag                            = 'prop_rotor_esc_1'  
    lift_propulsor.electronic_speed_controller    = prop_rotor_esc  
    
    # Lift Rotor Design
    g                                             = 9.81                                    # gravitational acceleration   
    Hover_Load                                    = vehicle.mass_properties.takeoff*g *1.1  # hover load   

    prop_rotor                                    = RCAIDE.Library.Components.Propulsors.Converters.Prop_Rotor()   
    prop_rotor.tag                                = 'prop_rotor'   
    prop_rotor.tip_radius                         = 0.8875
    prop_rotor.hub_radius                         = 0.10 * prop_rotor.tip_radius
    prop_rotor.number_of_blades                   = 3
    prop_rotor.hover.design_altitude              = 40 * Units.feet   
    prop_rotor.hover.design_thrust                = Hover_Load/8 
    prop_rotor.hover.design_freestream_velocity   = np.sqrt(prop_rotor.hover.design_thrust/(2*1.2*np.pi*(prop_rotor.tip_radius**2)))  
    prop_rotor.oei.design_altitude                = 40 * Units.feet  
    prop_rotor.oei.design_thrust                  = Hover_Load/7  
    prop_rotor.oei.design_freestream_velocity     = np.sqrt(prop_rotor.oei.design_thrust/(2*1.2*np.pi*(prop_rotor.tip_radius**2)))   
    prop_rotor.cruise.design_altitude             = 1500 * Units.feet
    prop_rotor.cruise.design_thrust               = 200    
    prop_rotor.cruise.design_freestream_velocity  = 130.* Units['mph']  
    
    airfoil                                       = RCAIDE.Library.Components.Airfoils.Airfoil()   
    airfoil.coordinate_file                       =  rel_path + 'Airfoils' + separator + 'NACA_4412.txt'
    airfoil.polar_files                           = [rel_path + 'Airfoils' + separator + 'Polars' + separator + 'NACA_4412_polar_Re_50000.txt' ,
                                                     rel_path + 'Airfoils' + separator + 'Polars' + separator + 'NACA_4412_polar_Re_100000.txt' ,
                                                     rel_path + 'Airfoils' + separator + 'Polars' + separator + 'NACA_4412_polar_Re_200000.txt' ,
                                                     rel_path + 'Airfoils' + separator + 'Polars' + separator + 'NACA_4412_polar_Re_500000.txt' ,
                                                     rel_path + 'Airfoils' + separator + 'Polars' + separator + 'NACA_4412_polar_Re_1000000.txt',
                                                     rel_path + 'Airfoils' + separator + 'Polars' + separator + 'NACA_4412_polar_Re_3500000.txt',
                                                     rel_path + 'Airfoils' + separator + 'Polars' + separator + 'NACA_4412_polar_Re_5000000.txt',
                                                     rel_path + 'Airfoils' + separator + 'Polars' + separator + 'NACA_4412_polar_Re_7500000.txt' ]
    prop_rotor.append_airfoil(airfoil)                
    prop_rotor.airfoil_polar_stations             = [0,0,0,0,0,0,0,0,0,0,0,0,0,0,0,0,0,0,0,0]    
    if  new_regression:
        design_prop_rotor(prop_rotor)
        save_rotor(prop_rotor, 'vahana_tilt_rotor_geometry.res')
    else:
        regression_prop_rotor = deepcopy(prop_rotor)
        design_prop_rotor(regression_prop_rotor, iterations=2)
        loaded_prop_rotor = load_rotor('vahana_tilt_rotor_geometry.res')
        
        for key,item in prop_rotor.items():
            prop_rotor[key] = loaded_prop_rotor[key] 
        prop_rotor.Wake   = RCAIDE.Framework.Analyses.Propulsion.Rotor_Wake_Fidelity_Zero()         
            
    lift_propulsor.rotor =  prop_rotor
    
    #------------------------------------------------------------------------------------------------------------------------------------               
    # Lift Rotor Motor  
    #------------------------------------------------------------------------------------------------------------------------------------    
    prop_rotor_motor                         = RCAIDE.Library.Components.Propulsors.Converters.DC_Motor()
    prop_rotor_motor.efficiency              = 0.95
    prop_rotor_motor.nominal_voltage         = bus.voltage * 0.75
    prop_rotor_motor.prop_rotor_radius       = prop_rotor.tip_radius 
    prop_rotor_motor.no_load_current         = 0.1  
    prop_rotor_motor.wing_mounted            = True 
    prop_rotor_motor.rotor_radius            = prop_rotor.tip_radius
    prop_rotor_motor.design_torque           = prop_rotor.hover.design_torque
    prop_rotor_motor.angular_velocity        = prop_rotor.hover.design_angular_velocity/prop_rotor_motor.gear_ratio  
    design_motor(prop_rotor_motor)
    prop_rotor_motor.mass_properties.mass    = compute_motor_weight(prop_rotor_motor.design_torque)     
    lift_propulsor.motor                     = prop_rotor_motor
     

    #------------------------------------------------------------------------------------------------------------------------------------               
    # Lift Rotor Nacelle
    #------------------------------------------------------------------------------------------------------------------------------------     
    nacelle                           = RCAIDE.Library.Components.Nacelles.Nacelle() 
    nacelle.length                    = 0.45
    nacelle.diameter                  = 0.3 
    nacelle.flow_through              = False    
    lift_propulsor.nacelle            =  nacelle  

    # Front Rotors Locations 
    origins = [[-0.2, 1.347, 0.0], [-0.2, 3.2969999999999997, 0.0], [-0.2, -1.347, 0.0], [-0.2, -3.2969999999999997, 0.0],\
               [4.938, 1.347, 1.54], [4.938, 3.2969999999999997, 1.54],[4.938, -1.347, 1.54], [4.938, -3.2969999999999997, 1.54]] 
    
    for i in range(8): 
        lift_propulsor_i                                       = deepcopy(lift_propulsor)
        lift_propulsor_i.tag                                   = 'lift_rotor_propulsor_' + str(i + 1)
        lift_propulsor_i.rotor.tag                             = 'prop_rotor_' + str(i + 1) 
        lift_propulsor_i.rotor.origin                          = [origins[i]]  
        lift_propulsor_i.motor.tag                             = 'prop_rotor_motor_' + str(i + 1)  
        if i < 4: 
            lift_propulsor_i.motor.wing_tag                = 'canard_wing'
        else:
            lift_propulsor_i.motor.wing_tag                = 'main_wing'
        lift_propulsor_i.motor.origin                          = [origins[i]]  
        lift_propulsor_i.electronic_speed_controller.tag       = 'prop_rotor_esc_' + str(i + 1)  
        lift_propulsor_i.electronic_speed_controller.origin    = [origins[i]]  
        lift_propulsor_i.nacelle.tag                           = 'prop_rotor_nacelle_' + str(i + 1)  
        lift_propulsor_i.nacelle.origin                        = [origins[i]]   
        bus.propulsors.append(lift_propulsor_i)  

    #------------------------------------------------------------------------------------------------------------------------------------  
    # Additional Bus Loads
    #------------------------------------------------------------------------------------------------------------------------------------            
    # Payload   
    payload                         = RCAIDE.Library.Components.Systems.Avionics()
    payload.power_draw              = 10. # Watts 
    payload.mass_properties.mass    = 1.0 * Units.kg
    bus.payload                     = payload 
                             
    # Avionics                            
    avionics                        = RCAIDE.Library.Components.Systems.Avionics()
    avionics.power_draw             = 10. # Watts  
    avionics.mass_properties.mass   = 1.0 * Units.kg
    bus.avionics                    = avionics    
   
    network.busses.append(bus)
    
    # append motor origin spanwise locations onto wing data structure
    motor_origins_front                                   = np.array(origins[:4])
    motor_origins_rear                                    = np.array(origins[5:])
    vehicle.wings['canard_wing'].motor_spanwise_locations = motor_origins_front[:,1]/ vehicle.wings['canard_wing'].spans.projected
    vehicle.wings['canard_wing'].motor_spanwise_locations = motor_origins_front[:,1]/ vehicle.wings['canard_wing'].spans.projected
    vehicle.wings['main_wing'].motor_spanwise_locations   = motor_origins_rear[:,1]/ vehicle.wings['main_wing'].spans.projected
      
        
    # append energy network 
    vehicle.append_energy_network(network)  
 
    #------------------------------------------------------------------------------------------------------------------------------------
    # ##################################   Determine Vehicle Mass Properties Using Physic Based Methods  ################################ 
    #------------------------------------------------------------------------------------------------------------------------------------   
    converge_weight(vehicle) 
    breakdown = compute_operating_empty_weight(vehicle)
    print(breakdown) 

    return vehicle

# ----------------------------------------------------------------------
#   Define the Configurations
# ---------------------------------------------------------------------

def configs_setup(vehicle):
    '''
    The configration set up below the scheduling of the nacelle angle and vehicle speed.
    Since one prop_rotor operates at varying flight conditions, one must perscribe  the 
    pitch command of the prop_rotor which us used in the variable pitch model in the analyses
    Note: low pitch at take off & low speeds, high pitch at cruise
    '''
    # ------------------------------------------------------------------
    #   Initialize Configurations
    # ------------------------------------------------------------------ 
    configs = RCAIDE.Library.Components.Configs.Config.Container() 
    base_config                                                       = RCAIDE.Library.Components.Configs.Config(vehicle)
    base_config.tag                                                   = 'base'     
    configs.append(base_config) 
 
    # ------------------------------------------------------------------
    #   Hover Climb Configuration
    # ------------------------------------------------------------------
    config                                                 = RCAIDE.Library.Components.Configs.Config(vehicle)
    config.tag                                             = 'vertical_climb'
    vector_angle                                           = 90.0 * Units.degrees
    config.wings.main_wing.twists.root                     = vector_angle
    config.wings.main_wing.twists.tip                      = vector_angle
    config.wings.canard_wing.twists.root                   = vector_angle
    config.wings.canard_wing.twists.tip                    = vector_angle    
    for network in  config.networks: 
        for bus in network.busses: 
            for propulsor in  bus.propulsors:
                propulsor.rotor.orientation_euler_angles =  [0, vector_angle, 0]
    configs.append(config)

    # ------------------------------------------------------------------
    #    
    # ------------------------------------------------------------------
    config                                            = RCAIDE.Library.Components.Configs.Config(vehicle)
    vector_angle                                      = 30.0  * Units.degrees 
    config.tag                                        = 'vertical_transition'
    config.wings.main_wing.twists.root                = vector_angle
    config.wings.main_wing.twists.tip                 = vector_angle
    config.wings.canard_wing.twists.root              = vector_angle
    config.wings.canard_wing.twists.tip               = vector_angle
    for network in  config.networks: 
        for bus in network.busses: 
            for propulsor in  bus.propulsors:
                propulsor.rotor.orientation_euler_angles =  [0, vector_angle, 0]
                propulsor.rotor.pitch_command   = propulsor.rotor.hover.design_pitch_command * 0.5 
    configs.append(config) 

    # ------------------------------------------------------------------
    #   Hover-to-Cruise Configuration
    # ------------------------------------------------------------------
    config                                            = RCAIDE.Library.Components.Configs.Config(vehicle)
    config.tag                                        = 'climb_transition'
    vector_angle                                      = 5.0  * Units.degrees  
    config.wings.main_wing.twists.root                = vector_angle
    config.wings.main_wing.twists.tip                 = vector_angle
    config.wings.canard_wing.twists.root              = vector_angle
    config.wings.canard_wing.twists.tip               = vector_angle 
    for network in  config.networks: 
        for bus in network.busses: 
            for propulsor in  bus.propulsors:
                propulsor.rotor.orientation_euler_angles =  [0, vector_angle, 0]
                propulsor.rotor.pitch_command     = propulsor.rotor.cruise.design_pitch_command  
    configs.append(config) 

    # ------------------------------------------------------------------
    #   Cruise Configuration
    # ------------------------------------------------------------------
    config                                            = RCAIDE.Library.Components.Configs.Config(vehicle)
    config.tag                                        = 'cruise'   
    vector_angle                                      = 0.0 * Units.degrees 
    config.wings.main_wing.twists.root                = vector_angle
    config.wings.main_wing.twists.tip                 = vector_angle
    config.wings.canard_wing.twists.root              = vector_angle
    config.wings.canard_wing.twists.tip               = vector_angle  
    for network in  config.networks: 
        for bus in network.busses: 
            for propulsor in  bus.propulsors:
                propulsor.rotor.orientation_euler_angles =  [0, vector_angle, 0]
                propulsor.rotor.pitch_command   = propulsor.rotor.cruise.design_pitch_command  
    configs.append(config)     
    
    # ------------------------------------------------------------------
    #   
    # ------------------------------------------------------------------ 
    config                                                 = RCAIDE.Library.Components.Configs.Config(vehicle)
    vector_angle                                           = 75.0  * Units.degrees   
    config.tag                                             = 'descent_transition'   
    config.wings.main_wing.twists.root                     = vector_angle
    config.wings.main_wing.twists.tip                      = vector_angle
    config.wings.canard_wing.twists.root                   = vector_angle
    config.wings.canard_wing.twists.tip                    = vector_angle
    for network in  config.networks: 
        for bus in network.busses: 
            for propulsor in  bus.propulsors:
                propulsor.rotor.orientation_euler_angles =  [0, vector_angle, 0]
                propulsor.rotor.pitch_command   = propulsor.rotor.cruise.design_pitch_command * 0.5
    configs.append(config)  

    # ------------------------------------------------------------------
    #   Hover Configuration
    # ------------------------------------------------------------------
    config                                            = RCAIDE.Library.Components.Configs.Config(vehicle)
    config.tag                                        = 'vertical_descent'
    vector_angle                                      = 90.0  * Units.degrees   
    config.wings.main_wing.twists.root                = vector_angle
    config.wings.main_wing.twists.tip                 = vector_angle
    config.wings.canard_wing.twists.root              = vector_angle
    config.wings.canard_wing.twists.tip               = vector_angle     
    for network in  config.networks: 
        for bus in network.busses: 
            for propulsor in  bus.propulsors:
                propulsor.rotor.orientation_euler_angles =  [0, vector_angle, 0]
    configs.append(config)

    return configs <|MERGE_RESOLUTION|>--- conflicted
+++ resolved
@@ -9,19 +9,14 @@
 import RCAIDE
 from RCAIDE.Framework.Core import Units, Data    
 from RCAIDE.Library.Methods.Energy.Sources.Batteries.Common                    import initialize_from_circuit_configuration 
-from RCAIDE.Library.Methods.Weights.Correlation_Buildups.Propulsion            import compute_motor_weight
+from RCAIDE.Library.Methods.Weights.Correlation_Buildups.Propulsion            import nasa_motor
 from RCAIDE.Library.Methods.Propulsors.Converters.DC_Motor                     import design_motor
 from RCAIDE.Library.Methods.Propulsors.Converters.Rotor                        import design_prop_rotor ,design_prop_rotor 
-<<<<<<< HEAD
-from RCAIDE.Library.Methods.Weights.Physics_Based_Buildups.Electric            import compute_operating_empty_weight , converge_weight 
-from RCAIDE.Library.Plots                                                      import *       
-=======
 from RCAIDE.Library.Methods.Weights.Physics_Based_Buildups.Electric            import compute_weight , converge_weight 
 from RCAIDE.Library.Plots                                                      import *     
 
 from RCAIDE.load    import load as load_rotor
 from RCAIDE.save    import save as save_rotor  
->>>>>>> f8282295
  
 import os
 import numpy as np 
@@ -42,8 +37,8 @@
     vehicle.mass_properties.max_takeoff         = 735.
     vehicle.mass_properties.center_of_gravity   = [[ 2.0144,   0.  ,  0.]] 
     vehicle.passengers                          = 0
-    vehicle.flight_envelope.ultimate_load       = 5.7
-    vehicle.flight_envelope.limit_load          = 3.     
+    vehicle.envelope.ultimate_load              = 5.7
+    vehicle.envelope.limit_load                 = 3.     
 
     #------------------------------------------------------------------------------------------------------------------------------------
     # ######################################################## Wings ####################################################################  
@@ -320,7 +315,7 @@
     prop_rotor_motor.design_torque           = prop_rotor.hover.design_torque
     prop_rotor_motor.angular_velocity        = prop_rotor.hover.design_angular_velocity/prop_rotor_motor.gear_ratio  
     design_motor(prop_rotor_motor)
-    prop_rotor_motor.mass_properties.mass    = compute_motor_weight(prop_rotor_motor.design_torque)     
+    prop_rotor_motor.mass_properties.mass    = nasa_motor(prop_rotor_motor.design_torque)     
     lift_propulsor.motor                     = prop_rotor_motor
      
 
@@ -386,7 +381,7 @@
     # ##################################   Determine Vehicle Mass Properties Using Physic Based Methods  ################################ 
     #------------------------------------------------------------------------------------------------------------------------------------   
     converge_weight(vehicle) 
-    breakdown = compute_operating_empty_weight(vehicle)
+    breakdown = compute_weight(vehicle)
     print(breakdown) 
 
     return vehicle
